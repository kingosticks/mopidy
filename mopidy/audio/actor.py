from __future__ import absolute_import, unicode_literals

import logging
import os

import gobject

import pygst
pygst.require('0.10')
import gst  # noqa
import gst.pbutils

import pykka

from mopidy import exceptions
from mopidy.audio import playlists, utils
from mopidy.audio.constants import PlaybackState
from mopidy.audio.listener import AudioListener
from mopidy.utils import process


logger = logging.getLogger(__name__)

# This logger is only meant for debug logging of low level gstreamer info such
# as callbacks, event, messages and direct interaction with GStreamer such as
# set_state on a pipeline.
gst_logger = logging.getLogger('mopidy.audio.gst')

playlists.register_typefinders()
playlists.register_elements()

_GST_STATE_MAPPING = {
    gst.STATE_PLAYING: PlaybackState.PLAYING,
    gst.STATE_PAUSED: PlaybackState.PAUSED,
    gst.STATE_NULL: PlaybackState.STOPPED}

MB = 1 << 20

# GST_PLAY_FLAG_VIDEO (1<<0)
# GST_PLAY_FLAG_AUDIO (1<<1)
# GST_PLAY_FLAG_TEXT (1<<2)
# GST_PLAY_FLAG_VIS (1<<3)
# GST_PLAY_FLAG_SOFT_VOLUME (1<<4)
# GST_PLAY_FLAG_NATIVE_AUDIO (1<<5)
# GST_PLAY_FLAG_NATIVE_VIDEO (1<<6)
# GST_PLAY_FLAG_DOWNLOAD (1<<7)
# GST_PLAY_FLAG_BUFFERING (1<<8)
# GST_PLAY_FLAG_DEINTERLACE (1<<9)
# GST_PLAY_FLAG_SOFT_COLORBALANCE (1<<10)

# Default flags to use for playbin: AUDIO, SOFT_VOLUME, DOWNLOAD
PLAYBIN_FLAGS = (1 << 1) | (1 << 4) | (1 << 7)


class _Signals(object):
    """Helper for tracking gobject signal registrations"""
    def __init__(self):
        self._ids = {}

    def connect(self, element, event, func, *args):
        """Connect a function + args to signal event on an element.

        Each event may only be handled by one callback in this implementation.
        """
        assert (element, event) not in self._ids
        self._ids[(element, event)] = element.connect(event, func, *args)

    def disconnect(self, element, event):
        """Disconnect whatever handler we have for and element+event pair.

        Does nothing it the handler has already been removed.
        """
        signal_id = self._ids.pop((element, event), None)
        if signal_id is not None:
            element.disconnect(signal_id)

    def clear(self):
        """Clear all registered signal handlers."""
        for element, event in self._ids.keys():
            element.disconnect(self._ids.pop((element, event)))


# TODO: expose this as a property on audio?
class _Appsrc(object):
    """Helper class for dealing with appsrc based playback."""
    def __init__(self):
        self._signals = _Signals()
        self.reset()

    def reset(self):
        """Reset the helper.

        Should be called whenever the source changes and we are not setting up
        a new appsrc.
        """
        self.prepare(None, None, None, None)

    def prepare(self, caps, need_data, enough_data, seek_data):
        """Store info we will need when the appsrc element gets installed."""
        self._signals.clear()
        self._source = None
        self._caps = caps
        self._need_data_callback = need_data
        self._seek_data_callback = seek_data
        self._enough_data_callback = enough_data

    def configure(self, source):
        """Configure the supplied source for use.

        Should be called whenever we get a new appsrc.
        """
        source.set_property('caps', self._caps)
        source.set_property('format', b'time')
        source.set_property('stream-type', b'seekable')
        source.set_property('max-bytes', 1 * MB)
        source.set_property('min-percent', 50)

        if self._need_data_callback:
            self._signals.connect(source, 'need-data', self._on_signal,
                                  self._need_data_callback)
        if self._seek_data_callback:
            self._signals.connect(source, 'seek-data', self._on_signal,
                                  self._seek_data_callback)
        if self._enough_data_callback:
            self._signals.connect(source, 'enough-data', self._on_signal, None,
                                  self._enough_data_callback)

        self._source = source

    def push(self, buffer_):
        if buffer_ is None:
            gst_logger.debug('Sending appsrc end-of-stream event.')
            return self._source.emit('end-of-stream') == gst.FLOW_OK
        else:
            return self._source.emit('push-buffer', buffer_) == gst.FLOW_OK

    def _on_signal(self, element, clocktime, func):
        # This shim is used to ensure we always return true, and also handles
        # that not all the callbacks have a time argument.
        if clocktime is None:
            func()
        else:
            func(utils.clocktime_to_millisecond(clocktime))
        return True


# TODO: expose this as a property on audio when #790 gets further along.
class _Outputs(gst.Bin):
    def __init__(self):
        gst.Bin.__init__(self)

        self._tee = gst.element_factory_make('tee')
        self.add(self._tee)

        # Queue element to buy us time between the about to finish event and
        # the actual switch, i.e. about to switch can block for longer thanks
        # to this queue.
        # TODO: make the min-max values a setting?
        # TODO: this does not belong in this class.
        queue = gst.element_factory_make('queue')
        queue.set_property('max-size-buffers', 0)
        queue.set_property('max-size-bytes', 0)
        queue.set_property('max-size-time', 5 * gst.SECOND)
        queue.set_property('min-threshold-time', 3 * gst.SECOND)
        self.add(queue)

        queue.link(self._tee)

        ghost_pad = gst.GhostPad('sink', queue.get_pad('sink'))
        self.add_pad(ghost_pad)

        # Add an always connected fakesink which respects the clock so the tee
        # doesn't fail even if we don't have any outputs.
        fakesink = gst.element_factory_make('fakesink')
        fakesink.set_property('sync', True)
        self._add(fakesink)

    def add_output(self, description):
        # XXX This only works for pipelines not in use until #790 gets done.
        try:
            output = gst.parse_bin_from_description(
                description, ghost_unconnected_pads=True)
        except gobject.GError as ex:
            logger.error(
                'Failed to create audio output "%s": %s', description, ex)
            raise exceptions.AudioException(bytes(ex))

        self._add(output)
        logger.info('Audio output set to "%s"', description)

    def _add(self, element):
        # All tee branches need a queue in front of them.
        queue = gst.element_factory_make('queue')
        self.add(element)
        self.add(queue)
        queue.link(element)
        self._tee.link(queue)


class SoftwareMixer(object):
    pykka_traversable = True

    def __init__(self, mixer):
        self._mixer = mixer
        self._element = None
        self._last_volume = None
        self._last_mute = None
        self._signals = _Signals()

    def setup(self, element, mixer_ref):
        self._element = element

        self._signals.connect(element, 'notify::volume', self._volume_changed)
        self._signals.connect(element, 'notify::mute', self._mute_changed)

        self._mixer.setup(mixer_ref)

    def teardown(self):
        self._signals.clear()
        self._mixer.teardown()

    def get_volume(self):
        return int(round(self._element.get_property('volume') * 100))

    def set_volume(self, volume):
        self._element.set_property('volume', volume / 100.0)

    def get_mute(self):
        return self._element.get_property('mute')

    def set_mute(self, mute):
        return self._element.set_property('mute', bool(mute))

    def _volume_changed(self, element, property_):
        old_volume, self._last_volume = self._last_volume, self.get_volume()
        if old_volume != self._last_volume:
            gst_logger.debug('Notify volume: %s', self._last_volume / 100.0)
            self._mixer.trigger_volume_changed(self._last_volume)

    def _mute_changed(self, element, property_):
        old_mute, self._last_mute = self._last_mute, self.get_mute()
        if old_mute != self._last_mute:
            gst_logger.debug('Notify mute: %s', self._last_mute)
            self._mixer.trigger_mute_changed(self._last_mute)


def setup_proxy(element, config):
    # TODO: reuse in scanner code
    if not config.get('hostname'):
        return

    proxy = "%s://%s:%d" % (config.get('scheme', 'http'),
                            config.get('hostname'),
                            config.get('port', 80))

    element.set_property('proxy', proxy)
    element.set_property('proxy-id', config.get('username'))
    element.set_property('proxy-pw', config.get('password'))


class _Handler(object):
    def __init__(self, audio):
        self._audio = audio
        self._element = None
        self._pad = None
        self._message_handler_id = None
        self._event_handler_id = None

    def setup_message_handling(self, element):
        self._element = element
        bus = element.get_bus()
        bus.add_signal_watch()
        self._message_handler_id = bus.connect('message', self.on_message)

    def setup_event_handling(self, pad):
        self._pad = pad
        self._event_handler_id = pad.add_event_probe(self.on_event)

    def teardown_message_handling(self):
        bus = self._element.get_bus()
        bus.remove_signal_watch()
        bus.disconnect(self._message_handler_id)
        self._message_handler_id = None

    def teardown_event_handling(self):
        self._pad.remove_event_probe(self._event_handler_id)
        self._event_handler_id = None

    def on_message(self, bus, msg):
        if msg.type == gst.MESSAGE_STATE_CHANGED and msg.src == self._element:
            self.on_playbin_state_changed(*msg.parse_state_changed())
        elif msg.type == gst.MESSAGE_BUFFERING:
            self.on_buffering(msg.parse_buffering())
        elif msg.type == gst.MESSAGE_EOS:
            self.on_end_of_stream()
        elif msg.type == gst.MESSAGE_ERROR:
            self.on_error(*msg.parse_error())
        elif msg.type == gst.MESSAGE_WARNING:
            self.on_warning(*msg.parse_warning())
        elif msg.type == gst.MESSAGE_ASYNC_DONE:
            self.on_async_done()
        elif msg.type == gst.MESSAGE_TAG:
            self.on_tag(msg.parse_tag())
        elif msg.type == gst.MESSAGE_ELEMENT:
            if gst.pbutils.is_missing_plugin_message(msg):
                self.on_missing_plugin(msg)

    def on_event(self, pad, event):
        if event.type == gst.EVENT_NEWSEGMENT:
            self.on_new_segment(*event.parse_new_segment())
        elif event.type == gst.EVENT_SINK_MESSAGE:
            # Handle stream changed messages when they reach our output bin.
            # If we listen for it on the bus we get one per tee branch.
            msg = event.parse_sink_message()
            if msg.structure.has_name('playbin2-stream-changed'):
                self.on_stream_changed(msg.structure['uri'])
        return True

    def on_playbin_state_changed(self, old_state, new_state, pending_state):
        gst_logger.debug('Got state-changed message: old=%s new=%s pending=%s',
                         old_state.value_name, new_state.value_name,
                         pending_state.value_name)

        if new_state == gst.STATE_READY and pending_state == gst.STATE_NULL:
            # XXX: We're not called on the last state change when going down to
            # NULL, so we rewrite the second to last call to get the expected
            # behavior.
            new_state = gst.STATE_NULL
            pending_state = gst.STATE_VOID_PENDING

        if pending_state != gst.STATE_VOID_PENDING:
            return  # Ignore intermediate state changes

        if new_state == gst.STATE_READY:
            return  # Ignore READY state as it's GStreamer specific

        new_state = _GST_STATE_MAPPING[new_state]
        old_state, self._audio.state = self._audio.state, new_state

        target_state = _GST_STATE_MAPPING[self._audio._target_state]
        if target_state == new_state:
            target_state = None

        logger.debug('Audio event: state_changed(old_state=%s, new_state=%s, '
                     'target_state=%s)', old_state, new_state, target_state)
        AudioListener.send('state_changed', old_state=old_state,
                           new_state=new_state, target_state=target_state)
        if new_state == PlaybackState.STOPPED:
            logger.debug('Audio event: stream_changed(uri=None)')
            AudioListener.send('stream_changed', uri=None)

        if 'GST_DEBUG_DUMP_DOT_DIR' in os.environ:
            gst.DEBUG_BIN_TO_DOT_FILE(
                self._audio._playbin, gst.DEBUG_GRAPH_SHOW_ALL, 'mopidy')

    def on_buffering(self, percent):
        gst_logger.debug('Got buffering message: percent=%d%%', percent)

        if percent < 10 and not self._audio._buffering:
            self._audio._playbin.set_state(gst.STATE_PAUSED)
            self._audio._buffering = True
        if percent == 100:
            self._audio._buffering = False
            if self._audio._target_state == gst.STATE_PLAYING:
                self._audio._playbin.set_state(gst.STATE_PLAYING)

    def on_end_of_stream(self):
        gst_logger.debug('Got end-of-stream message.')
        logger.debug('Audio event: reached_end_of_stream()')
        self._audio._tags = {}
        AudioListener.send('reached_end_of_stream')

    def on_error(self, error, debug):
        gst_logger.error(str(error).decode('utf-8'))
        if debug:
            gst_logger.debug(debug.decode('utf-8'))
        # TODO: is this needed?
        self._audio.stop_playback()

    def on_warning(self, error, debug):
        gst_logger.warning(str(error).decode('utf-8'))
        if debug:
            gst_logger.debug(debug.decode('utf-8'))

    def on_async_done(self):
        gst_logger.debug('Got async-done.')

    def on_tag(self, taglist):
        tags = utils.convert_taglist(taglist)
        self._audio._tags.update(tags)
        logger.debug('Audio event: tags_changed(tags=%r)', tags.keys())
        AudioListener.send('tags_changed', tags=tags.keys())

    def on_missing_plugin(self, msg):
        desc = gst.pbutils.missing_plugin_message_get_description(msg)
        debug = gst.pbutils.missing_plugin_message_get_installer_detail(msg)

        gst_logger.debug('Got missing-plugin message: description:%s', desc)
        logger.warning('Could not find a %s to handle media.', desc)
        if gst.pbutils.install_plugins_supported():
            logger.info('You might be able to fix this by running: '
                        'gst-installer "%s"', debug)
        # TODO: store the missing plugins installer info in a file so we can
        # can provide a 'mopidy install-missing-plugins' if the system has the
        # required helper installed?

    def on_new_segment(self, update, rate, format_, start, stop, position):
        gst_logger.debug('Got new-segment event: update=%s rate=%s format=%s '
                         'start=%s stop=%s position=%s', update, rate,
                         format_.value_name, start, stop, position)
        position_ms = position // gst.MSECOND
        logger.debug('Audio event: position_changed(position=%s)', position_ms)
        AudioListener.send('position_changed', position=position_ms)

    def on_stream_changed(self, uri):
        gst_logger.debug('Got stream-changed message: uri=%s', uri)
        logger.debug('Audio event: stream_changed(uri=%s)', uri)
        AudioListener.send('stream_changed', uri=uri)


# TODO: create a player class which replaces the actors internals
class Audio(pykka.ThreadingActor):
    """
    Audio output through `GStreamer <http://gstreamer.freedesktop.org/>`_.
    """

    #: The GStreamer state mapped to :class:`mopidy.audio.PlaybackState`
    state = PlaybackState.STOPPED

    #: The software mixing interface :class:`mopidy.audio.actor.SoftwareMixer`
    mixer = None

    def __init__(self, config, mixer):
        super(Audio, self).__init__()

        self._config = config
        self._target_state = gst.STATE_NULL
        self._buffering = False
        self._tags = {}

        self._playbin = None
        self._outputs = None
        self._about_to_finish_callback = None

        self._handler = _Handler(self)
        self._appsrc = _Appsrc()
        self._signals = _Signals()

        if mixer and self._config['audio']['mixer'] == 'software':
            self.mixer = SoftwareMixer(mixer)

    def on_start(self):
        try:
            self._setup_preferences()
            self._setup_playbin()
            self._setup_output()
            self._setup_mixer()
        except gobject.GError as ex:
            logger.exception(ex)
            process.exit_process()

    def on_stop(self):
        self._teardown_mixer()
        self._teardown_playbin()

    def _setup_preferences(self):
        # TODO: move out of audio actor?
        # Fix for https://github.com/mopidy/mopidy/issues/604
        registry = gst.registry_get_default()
        jacksink = registry.find_feature(
            'jackaudiosink', gst.TYPE_ELEMENT_FACTORY)
        if jacksink:
            jacksink.set_rank(gst.RANK_SECONDARY)

    def _setup_playbin(self):
        playbin = gst.element_factory_make('playbin2')
        playbin.set_property('flags', PLAYBIN_FLAGS)

        # TODO: turn into config values...
        playbin.set_property('buffer-size', 2 * 1024 * 1024)
        playbin.set_property('buffer-duration', 2 * gst.SECOND)

        self._signals.connect(playbin, 'source-setup', self._on_source_setup)
        self._signals.connect(playbin, 'about-to-finish',
                              self._on_about_to_finish)

        self._playbin = playbin
        self._handler.setup_message_handling(playbin)

    def _teardown_playbin(self):
        self._handler.teardown_message_handling()
        self._handler.teardown_event_handling()
        self._signals.disconnect(self._playbin, 'about-to-finish')
        self._signals.disconnect(self._playbin, 'source-setup')
        self._playbin.set_state(gst.STATE_NULL)

    def _setup_output(self):
        # We don't want to use outputs for regular testing, so just install
        # an unsynced fakesink when someone asks for a 'testoutput'.
        if self._config['audio']['output'] == 'testoutput':
            self._outputs = gst.element_factory_make('fakesink')
        else:
            self._outputs = _Outputs()
            try:
                self._outputs.add_output(self._config['audio']['output'])
            except exceptions.AudioException:
                process.exit_process()  # TODO: move this up the chain

        self._handler.setup_event_handling(self._outputs.get_pad('sink'))
        self._playbin.set_property('audio-sink', self._outputs)

    def _setup_mixer(self):
        if self.mixer:
            self.mixer.setup(self._playbin, self.actor_ref.proxy().mixer)

    def _teardown_mixer(self):
        if self.mixer:
            self.mixer.teardown()

    def _on_about_to_finish(self, element):
        gst_logger.debug('Got about-to-finish event.')
        if self._about_to_finish_callback:
            logger.debug('Running about to finish callback.')
            self._about_to_finish_callback()

    def _on_source_setup(self, element, source):
        gst_logger.debug('Got source-setup: element=%s', source)

        if source.get_factory().get_name() == 'appsrc':
            self._appsrc.configure(source)
        else:
            self._appsrc.reset()

        if hasattr(source.props, 'proxy'):
            setup_proxy(source, self._config['proxy'])

    def set_uri(self, uri):
        """
        Set URI of audio to be played.

        You *MUST* call :meth:`prepare_change` before calling this method.

        :param uri: the URI to play
        :type uri: string
        """
<<<<<<< HEAD
        self._tags = {}  # TODO: add test for this somehow
=======
        # Note: Hack to workaround issue on Mac OS X where volume level
        # does not persist between track changes.
        # https://github.com/mopidy/mopidy/issues/886
        current_volume = self.get_volume()
>>>>>>> 090518b9
        self._playbin.set_property('uri', uri)
        self.set_volume(current_volume)

    def set_appsrc(
            self, caps, need_data=None, enough_data=None, seek_data=None):
        """
        Switch to using appsrc for getting audio to be played.

        You *MUST* call :meth:`prepare_change` before calling this method.

        :param caps: GStreamer caps string describing the audio format to
            expect
        :type caps: string
        :param need_data: callback for when appsrc needs data
        :type need_data: callable which takes data length hint in ms
        :param enough_data: callback for when appsrc has enough data
        :type enough_data: callable
        :param seek_data: callback for when data from a new position is needed
            to continue playback
        :type seek_data: callable which takes time position in ms
        """
        self._appsrc.prepare(
            gst.Caps(bytes(caps)), need_data, enough_data, seek_data)
        self._playbin.set_property('uri', 'appsrc://')

    def emit_data(self, buffer_):
        """
        Call this to deliver raw audio data to be played.

        If the buffer is :class:`None`, the end-of-stream token is put on the
        playbin. We will get a GStreamer message when the stream playback
        reaches the token, and can then do any end-of-stream related tasks.

        Note that the URI must be set to ``appsrc://`` for this to work.

        Returns :class:`True` if data was delivered.

        :param buffer_: buffer to pass to appsrc
        :type buffer_: :class:`gst.Buffer` or :class:`None`
        :rtype: boolean
        """
        return self._appsrc.push(buffer_)

    def emit_end_of_stream(self):
        """
        Put an end-of-stream token on the playbin. This is typically used in
        combination with :meth:`emit_data`.

        We will get a GStreamer message when the stream playback reaches the
        token, and can then do any end-of-stream related tasks.

        .. deprecated:: 0.20
            Use :meth:`emit_data` with a :class:`None` buffer instead.
        """
        self._appsrc.push(None)

    def set_about_to_finish_callback(self, callback):
        """
        Configure audio to use an about-to-finish callback.

        This should be used to achieve gapless playback. For this to work the
        callback *MUST* call :meth:`set_uri` with the new URI to play and
        block until this call has been made. :meth:`prepare_change` is not
        needed before :meth:`set_uri` in this one special case.

        :param callable callback: Callback to run when we need the next URI.
        """
        self._about_to_finish_callback = callback

    def get_position(self):
        """
        Get position in milliseconds.

        :rtype: int
        """
        try:
            gst_position = self._playbin.query_position(gst.FORMAT_TIME)[0]
            return utils.clocktime_to_millisecond(gst_position)
        except gst.QueryError:
            # TODO: take state into account for this and possibly also return
            # None as the unknown value instead of zero?
            logger.debug('Position query failed')
            return 0

    def set_position(self, position):
        """
        Set position in milliseconds.

        :param position: the position in milliseconds
        :type position: int
        :rtype: :class:`True` if successful, else :class:`False`
        """
        # TODO: double check seek flags in use.
        gst_position = utils.millisecond_to_clocktime(position)
        result = self._playbin.seek_simple(
            gst.Format(gst.FORMAT_TIME), gst.SEEK_FLAG_FLUSH, gst_position)
        gst_logger.debug('Sent flushing seek: position=%s', gst_position)
        return result

    def start_playback(self):
        """
        Notify GStreamer that it should start playback.

        :rtype: :class:`True` if successfull, else :class:`False`
        """
        return self._set_state(gst.STATE_PLAYING)

    def pause_playback(self):
        """
        Notify GStreamer that it should pause playback.

        :rtype: :class:`True` if successfull, else :class:`False`
        """
        return self._set_state(gst.STATE_PAUSED)

    def prepare_change(self):
        """
        Notify GStreamer that we are about to change state of playback.

        This function *MUST* be called before changing URIs or doing
        changes like updating data that is being pushed. The reason for this
        is that GStreamer will reset all its state when it changes to
        :attr:`gst.STATE_READY`.
        """
        return self._set_state(gst.STATE_READY)

    def stop_playback(self):
        """
        Notify GStreamer that is should stop playback.

        :rtype: :class:`True` if successfull, else :class:`False`
        """
        self._buffering = False
        return self._set_state(gst.STATE_NULL)

    def wait_for_state_change(self):
        """Block until any pending state changes are complete.

        Should only be used by tests.
        """
        self._playbin.get_state()

    def enable_sync_handler(self):
        """Enable manual processing of messages from bus.

        Should only be used by tests.
        """
        def sync_handler(bus, message):
            self._handler.on_message(bus, message)
            return gst.BUS_DROP

        bus = self._playbin.get_bus()
        bus.set_sync_handler(sync_handler)

    def _set_state(self, state):
        """
        Internal method for setting the raw GStreamer state.

        .. digraph:: gst_state_transitions

            graph [rankdir="LR"];
            node [fontsize=10];

            "NULL" -> "READY"
            "PAUSED" -> "PLAYING"
            "PAUSED" -> "READY"
            "PLAYING" -> "PAUSED"
            "READY" -> "NULL"
            "READY" -> "PAUSED"

        :param state: State to set playbin to. One of: `gst.STATE_NULL`,
            `gst.STATE_READY`, `gst.STATE_PAUSED` and `gst.STATE_PLAYING`.
        :type state: :class:`gst.State`
        :rtype: :class:`True` if successfull, else :class:`False`
        """
        self._target_state = state
        result = self._playbin.set_state(state)
        gst_logger.debug('State change to %s: result=%s', state.value_name,
                         result.value_name)

        if result == gst.STATE_CHANGE_FAILURE:
            logger.warning(
                'Setting GStreamer state to %s failed', state.value_name)
            return False
        # TODO: at this point we could already emit stopped event instead
        # of faking it in the message handling when result=OK
        return True

    # TODO: bake this into setup appsrc perhaps?
    def set_metadata(self, track):
        """
        Set track metadata for currently playing song.

        Only needs to be called by sources such as `appsrc` which do not
        already inject tags in playbin, e.g. when using :meth:`emit_data` to
        deliver raw audio data to GStreamer.

        :param track: the current track
        :type track: :class:`mopidy.models.Track`
        """
        taglist = gst.TagList()
        artists = [a for a in (track.artists or []) if a.name]

        # Default to blank data to trick shoutcast into clearing any previous
        # values it might have.
        taglist[gst.TAG_ARTIST] = ' '
        taglist[gst.TAG_TITLE] = ' '
        taglist[gst.TAG_ALBUM] = ' '

        if artists:
            taglist[gst.TAG_ARTIST] = ', '.join([a.name for a in artists])

        if track.name:
            taglist[gst.TAG_TITLE] = track.name

        if track.album and track.album.name:
            taglist[gst.TAG_ALBUM] = track.album.name

        event = gst.event_new_tag(taglist)
        # TODO: check if we get this back on our own bus?
        self._playbin.send_event(event)
        gst_logger.debug('Sent tag event: track=%s', track.uri)

    def get_current_tags(self):
        """
        Get the currently playing media's tags.

        If no tags have been found, or nothing is playing this returns an empty
        dictionary. For each set of tags we collect a tags_changed event is
        emitted with the keys of the changes tags. After such calls users may
        call this function to get the updated values.

        :rtype: {key: [values]} dict for the current media.
        """
        # TODO: should this be a (deep) copy? most likely yes
        # TODO: should we return None when stopped?
        # TODO: support only fetching keys we care about?
        return self._tags<|MERGE_RESOLUTION|>--- conflicted
+++ resolved
@@ -543,15 +543,14 @@
         :param uri: the URI to play
         :type uri: string
         """
-<<<<<<< HEAD
+
+        # XXX: Hack to workaround issue on Mac OS X where volume level
+        # does not persist between track changes. mopidy/mopidy#886
+        current_volume = self.get_volume()
+
         self._tags = {}  # TODO: add test for this somehow
-=======
-        # Note: Hack to workaround issue on Mac OS X where volume level
-        # does not persist between track changes.
-        # https://github.com/mopidy/mopidy/issues/886
-        current_volume = self.get_volume()
->>>>>>> 090518b9
         self._playbin.set_property('uri', uri)
+
         self.set_volume(current_volume)
 
     def set_appsrc(
