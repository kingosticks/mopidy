from __future__ import unicode_literals

import logging
<<<<<<< HEAD
import Queue
import time
=======
>>>>>>> 8baf813f

import pykka
from spotify import Link, SpotifyError

from mopidy import settings
from mopidy.backends import base
from mopidy.models import Track

from . import translator

logger = logging.getLogger('mopidy.backends.spotify')


class SpotifyTrack(Track):
    """Proxy object for unloaded Spotify tracks."""
    def __init__(self, uri=None, track=None):
        super(SpotifyTrack, self).__init__()
        if uri:
            self._spotify_track = Link.from_string(uri).as_track()
        elif track:
            self._spotify_track = track
        else:
            raise AttributeError('uri or track must be provided')
        self._unloaded_track = Track(uri=uri, name='[loading...]')
        self._track = None

    @property
    def _proxy(self):
        if self._track:
            return self._track
        elif self._spotify_track.is_loaded():
            self._track = translator.to_mopidy_track(self._spotify_track)
            return self._track
        else:
            return self._unloaded_track

    def __getattribute__(self, name):
        if name.startswith('_'):
            return super(SpotifyTrack, self).__getattribute__(name)
        return self._proxy.__getattribute__(name)

    def __repr__(self):
        return self._proxy.__repr__()

    def __hash__(self):
        return hash(self._proxy.uri)

    def __eq__(self, other):
        if not isinstance(other, Track):
            return False
        return self._proxy.uri == other.uri

    def copy(self, **values):
        return self._proxy.copy(**values)


class SpotifyLibraryProvider(base.BaseLibraryProvider):
    def find_exact(self, **query):
        return self.search(**query)

    def lookup(self, uri):
        try:
            link = Link.from_string(uri)
            if link.type() == Link.LINK_TRACK:
                return self._lookup_track(uri)
            if link.type() == Link.LINK_ALBUM:
                return self._lookup_album(uri)
            elif link.type() == Link.LINK_ARTIST:
                return self._lookup_artist(uri)
            elif link.type() == Link.LINK_PLAYLIST:
                return self._lookup_playlist(uri)
            else:
                return []
        except SpotifyError as error:
            logger.debug(u'Failed to lookup "%s": %s', uri, error)
            return []

    def _lookup_track(self, uri):
        return [SpotifyTrack(uri)]

    def _lookup_album(self, uri):
        album = Link.from_string(uri).as_album()
        album_browser = self.backend.spotify.session.browse_album(album)
        self._wait_for_object_to_load(album_browser)
        return [SpotifyTrack(track=t) for t in album_browser]

    def _lookup_artist(self, uri):
        artist = Link.from_string(uri).as_artist()
        artist_browser = self.backend.spotify.session.browse_artist(artist)
        self._wait_for_object_to_load(artist_browser)
        return [SpotifyTrack(track=t) for t in artist_browser]

    def _lookup_playlist(self, uri):
        playlist = Link.from_string(uri).as_playlist()
        self._wait_for_object_to_load(playlist)
        return [SpotifyTrack(track=t) for t in playlist]

    def _wait_for_object_to_load(self, spotify_obj, timeout=10):
        # XXX Sleeping to wait for the Spotify object to load is an ugly hack,
        # but it works. We should look into other solutions for this.
        start = time.time()
        while not spotify_obj.is_loaded():
            time.sleep(0.1)
            if time.time() > (start + timeout):
                logger.debug(
                    'Timeout: Spotify object did not load in %ds', timeout)
                return

    def refresh(self, uri=None):
        pass  # TODO

    def search(self, **query):
        if not query:
            return self._get_all_tracks()

        spotify_query = self._translate_search_query(query)
        logger.debug('Spotify search query: %s' % spotify_query)

        future = pykka.ThreadingFuture()

        def callback(results, userdata=None):
            # TODO Include results from results.albums(), etc. too
            # TODO Consider launching a second search if results.total_tracks()
            # is larger than len(results.tracks())
            tracks = [
                translator.to_mopidy_track(t) for t in results.tracks()]
            future.set(tracks)

        if not self.backend.spotify.connected.wait(settings.SPOTIFY_TIMEOUT):
            logger.debug('Not connected: Spotify search cancelled')
            return []

        self.backend.spotify.session.search(
            spotify_query, callback,
            track_count=100, album_count=0, artist_count=0)

        try:
            return future.get(timeout=settings.SPOTIFY_TIMEOUT)
        except pykka.Timeout:
            logger.debug(
                'Timeout: Spotify search did not return in %ds',
                settings.SPOTIFY_TIMEOUT)
            return []

    def _get_all_tracks(self):
        # Since we can't search for the entire Spotify library, we return
        # all tracks in the playlists when the query is empty.
        tracks = []
        for playlist in self.backend.playlists.playlists:
            tracks += playlist.tracks
        return tracks

    def _translate_search_query(self, mopidy_query):
        spotify_query = []
        for (field, values) in mopidy_query.iteritems():
            if field == 'uri':
                tracks = []
                for value in values:
                    track = self.lookup(value)
                    if track:
                        tracks.append(track)
                return tracks
            elif field == 'track':
                field = 'title'
            elif field == 'date':
                field = 'year'
            if not hasattr(values, '__iter__'):
                values = [values]
            for value in values:
                if field == 'any':
                    spotify_query.append(value)
                elif field == 'year':
                    value = int(value.split('-')[0])  # Extract year
                    spotify_query.append('%s:%d' % (field, value))
                else:
                    spotify_query.append('%s:"%s"' % (field, value))
        spotify_query = ' '.join(spotify_query)
        return spotify_query<|MERGE_RESOLUTION|>--- conflicted
+++ resolved
@@ -1,11 +1,7 @@
 from __future__ import unicode_literals
 
 import logging
-<<<<<<< HEAD
-import Queue
 import time
-=======
->>>>>>> 8baf813f
 
 import pykka
 from spotify import Link, SpotifyError
