from __future__ import unicode_literals

import logging
import logging.config
import logging.handlers


class DelayedHandler(logging.Handler):
    def __init__(self):
        logging.Handler.__init__(self)
        self._released = False
        self._buffer = []

    def handle(self, record):
        if not self._released:
            self._buffer.append(record)

    def release(self):
        self._released = True
        root = logging.getLogger('')
        while self._buffer:
            root.handle(self._buffer.pop(0))


_delayed_handler = DelayedHandler()


def bootstrap_delayed_logging():
    root = logging.getLogger('')
    root.setLevel(logging.DEBUG)
    root.addHandler(_delayed_handler)


def setup_logging(config, verbosity_level, save_debug_log):
    setup_console_logging(config, verbosity_level)
    setup_log_levels(config)

    if save_debug_log:
        setup_debug_logging_to_file(config)

<<<<<<< HEAD
    if hasattr(logging, 'captureWarnings'):
        # New in Python 2.7
        logging.captureWarnings(True)
=======
    logging.captureWarnings(True)
>>>>>>> d529202b

    if config['logging']['config_file']:
        logging.config.fileConfig(config['logging']['config_file'])

    _delayed_handler.release()


def setup_log_levels(config):
    for name, level in config['loglevels'].items():
        logging.getLogger(name).setLevel(level)


def setup_console_logging(config, verbosity_level):
    if verbosity_level < 0:
        log_level = logging.WARNING
        log_format = config['logging']['console_format']
    elif verbosity_level >= 1:
        log_level = logging.DEBUG
        log_format = config['logging']['debug_format']
    else:
        log_level = logging.INFO
        log_format = config['logging']['console_format']
    formatter = logging.Formatter(log_format)
    handler = logging.StreamHandler()
    handler.setFormatter(formatter)
    handler.setLevel(log_level)
    root = logging.getLogger('')
    root.addHandler(handler)


def setup_debug_logging_to_file(config):
    formatter = logging.Formatter(config['logging']['debug_format'])
    handler = logging.handlers.RotatingFileHandler(
        config['logging']['debug_file'], maxBytes=10485760, backupCount=3)
    handler.setFormatter(formatter)
    handler.setLevel(logging.DEBUG)
    root = logging.getLogger('')
    root.addHandler(handler)<|MERGE_RESOLUTION|>--- conflicted
+++ resolved
@@ -38,13 +38,7 @@
     if save_debug_log:
         setup_debug_logging_to_file(config)
 
-<<<<<<< HEAD
-    if hasattr(logging, 'captureWarnings'):
-        # New in Python 2.7
-        logging.captureWarnings(True)
-=======
     logging.captureWarnings(True)
->>>>>>> d529202b
 
     if config['logging']['config_file']:
         logging.config.fileConfig(config['logging']['config_file'])
