import unittest

from mopidy.listeners import BackendListener
from mopidy.models import Track

class BackendListenerTest(unittest.TestCase):
    def setUp(self):
        self.listener = BackendListener()

<<<<<<< HEAD
    def test_listener_has_default_impl_for_the_paused_playing_event(self):
        self.listener.paused_playing(Track(), 0)

    def test_listener_has_default_impl_for_the_resumed_playing_event(self):
        self.listener.resumed_playing(Track(), 0)

    def test_listener_has_default_impl_for_the_started_playing_event(self):
        self.listener.started_playing(Track())
=======
    def test_listener_has_default_impl_for_the_track_playback_started(self):
        self.listener.track_playback_started(Track())
>>>>>>> 6e2bfcf3

    def test_listener_has_default_impl_for_the_track_playback_ended(self):
        self.listener.track_playback_ended(Track(), 0)<|MERGE_RESOLUTION|>--- conflicted
+++ resolved
@@ -7,19 +7,14 @@
     def setUp(self):
         self.listener = BackendListener()
 
-<<<<<<< HEAD
-    def test_listener_has_default_impl_for_the_paused_playing_event(self):
-        self.listener.paused_playing(Track(), 0)
+    def test_listener_has_default_impl_for_the_track_playback_paused_event(self):
+        self.listener.track_playback_paused(Track(), 0)
 
-    def test_listener_has_default_impl_for_the_resumed_playing_event(self):
-        self.listener.resumed_playing(Track(), 0)
+    def test_listener_has_default_impl_for_the_track_playback_resumed_event(self):
+        self.listener.track_playback_resumed(Track(), 0)
 
-    def test_listener_has_default_impl_for_the_started_playing_event(self):
-        self.listener.started_playing(Track())
-=======
     def test_listener_has_default_impl_for_the_track_playback_started(self):
         self.listener.track_playback_started(Track())
->>>>>>> 6e2bfcf3
 
     def test_listener_has_default_impl_for_the_track_playback_ended(self):
         self.listener.track_playback_ended(Track(), 0)