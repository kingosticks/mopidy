from __future__ import absolute_import, unicode_literals

import collections
import itertools

import pykka

from mopidy import audio, backend, mixer
from mopidy.audio import PlaybackState
from mopidy.core.history import HistoryController
from mopidy.core.library import LibraryController
from mopidy.core.listener import CoreListener
from mopidy.core.mixer import MixerController
from mopidy.core.playback import PlaybackController
from mopidy.core.playlists import PlaylistsController
from mopidy.core.tracklist import TracklistController
from mopidy.utils import versioning
from mopidy.utils.deprecation import deprecated_property


class Core(
        pykka.ThreadingActor, audio.AudioListener, backend.BackendListener,
        mixer.MixerListener):

    library = None
    """The library controller. An instance of
    :class:`mopidy.core.LibraryController`."""

    history = None
    """The playback history controller. An instance of
    :class:`mopidy.core.HistoryController`."""

    mixer = None
    """The mixer controller. An instance of
    :class:`mopidy.core.MixerController`."""

    playback = None
    """The playback controller. An instance of
    :class:`mopidy.core.PlaybackController`."""

    playlists = None
    """The playlists controller. An instance of
    :class:`mopidy.core.PlaylistsController`."""

    tracklist = None
    """The tracklist controller. An instance of
    :class:`mopidy.core.TracklistController`."""

<<<<<<< HEAD
    def __init__(self, audio=None, mixer=None, backends=None):
=======
    def __init__(self, mixer=None, backends=None, audio=None):
>>>>>>> 9ef1f91a
        super(Core, self).__init__()

        self.backends = Backends(backends)

        self.library = LibraryController(backends=self.backends, core=self)
        self.history = HistoryController()
<<<<<<< HEAD

        self.playback = PlaybackController(
            audio=audio, mixer=mixer, backends=self.backends, core=self)

        self.playlists = PlaylistsController(
            backends=self.backends, core=self)

=======
        self.mixer = MixerController(mixer=mixer)
        self.playback = PlaybackController(backends=self.backends, core=self)
        self.playlists = PlaylistsController(backends=self.backends, core=self)
>>>>>>> 9ef1f91a
        self.tracklist = TracklistController(core=self)

        self.audio = audio

    def get_uri_schemes(self):
        """Get list of URI schemes we can handle"""
        futures = [b.uri_schemes for b in self.backends]
        results = pykka.get_all(futures)
        uri_schemes = itertools.chain(*results)
        return sorted(uri_schemes)

    uri_schemes = deprecated_property(get_uri_schemes)
    """
    .. deprecated:: 1.0
        Use :meth:`get_uri_schemes` instead.
    """

    def get_version(self):
        """Get version of the Mopidy core API"""
        return versioning.get_version()

    version = deprecated_property(get_version)
    """
    .. deprecated:: 1.0
        Use :meth:`get_version` instead.
    """

    def reached_end_of_stream(self):
<<<<<<< HEAD
        self.playback.on_end_of_stream()

    def stream_changed(self, uri):
        self.playback.on_stream_changed(uri)
=======
        self.playback._on_end_of_track()

    def stream_changed(self, uri):
        self.playback._on_stream_changed(uri)
>>>>>>> 9ef1f91a

    def state_changed(self, old_state, new_state, target_state):
        # XXX: This is a temporary fix for issue #232 while we wait for a more
        # permanent solution with the implementation of issue #234. When the
        # Spotify play token is lost, the Spotify backend pauses audio
        # playback, but mopidy.core doesn't know this, so we need to update
        # mopidy.core's state to match the actual state in mopidy.audio. If we
        # don't do this, clients will think that we're still playing.

        # We ignore cases when target state is set as this is buffering
        # updates (at least for now) and we need to get #234 fixed...
        if (new_state == PlaybackState.PAUSED and not target_state and
                self.playback.state != PlaybackState.PAUSED):
            self.playback.state = new_state
            self.playback._trigger_track_playback_paused()

    def playlists_loaded(self):
        # Forward event from backend to frontends
        CoreListener.send('playlists_loaded')

    def volume_changed(self, volume):
        # Forward event from mixer to frontends
        CoreListener.send('volume_changed', volume=volume)

    def mute_changed(self, mute):
        # Forward event from mixer to frontends
        CoreListener.send('mute_changed', mute=mute)

    def tags_changed(self, tags):
        if not self.audio or 'title' not in tags:
            return

        tags = self.audio.get_current_tags().get()
        if not tags:
            return

        # TODO: this limits us to only streams that set organization, this is
        # a hack to make sure we don't emit stream title changes for plain
        # tracks. We need a better way to decide if something is a stream.
        if 'title' in tags and tags['title'] and 'organization' in tags:
            title = tags['title'][0]
            self.playback._stream_title = title
            CoreListener.send('stream_title_changed', title=title)


class Backends(list):

    def __init__(self, backends):
        super(Backends, self).__init__(backends)

        self.with_library = collections.OrderedDict()
        self.with_library_browse = collections.OrderedDict()
        self.with_playback = collections.OrderedDict()
        self.with_playlists = collections.OrderedDict()

        backends_by_scheme = {}

        def name(b):
            return b.actor_ref.actor_class.__name__

        for b in backends:
            has_library = b.has_library().get()
            has_library_browse = b.has_library_browse().get()
            has_playback = b.has_playback().get()
            has_playlists = b.has_playlists().get()

            for scheme in b.uri_schemes.get():
                assert scheme not in backends_by_scheme, (
                    'Cannot add URI scheme %s for %s, '
                    'it is already handled by %s'
                ) % (scheme, name(b), name(backends_by_scheme[scheme]))
                backends_by_scheme[scheme] = b

                if has_library:
                    self.with_library[scheme] = b
                if has_library_browse:
                    self.with_library_browse[scheme] = b
                if has_playback:
                    self.with_playback[scheme] = b
                if has_playlists:
                    self.with_playlists[scheme] = b<|MERGE_RESOLUTION|>--- conflicted
+++ resolved
@@ -46,30 +46,17 @@
     """The tracklist controller. An instance of
     :class:`mopidy.core.TracklistController`."""
 
-<<<<<<< HEAD
-    def __init__(self, audio=None, mixer=None, backends=None):
-=======
     def __init__(self, mixer=None, backends=None, audio=None):
->>>>>>> 9ef1f91a
         super(Core, self).__init__()
 
         self.backends = Backends(backends)
 
         self.library = LibraryController(backends=self.backends, core=self)
         self.history = HistoryController()
-<<<<<<< HEAD
-
+        self.mixer = MixerController(mixer=mixer)
         self.playback = PlaybackController(
-            audio=audio, mixer=mixer, backends=self.backends, core=self)
-
-        self.playlists = PlaylistsController(
-            backends=self.backends, core=self)
-
-=======
-        self.mixer = MixerController(mixer=mixer)
-        self.playback = PlaybackController(backends=self.backends, core=self)
+            audio=audio, backends=self.backends, core=self)
         self.playlists = PlaylistsController(backends=self.backends, core=self)
->>>>>>> 9ef1f91a
         self.tracklist = TracklistController(core=self)
 
         self.audio = audio
@@ -98,17 +85,10 @@
     """
 
     def reached_end_of_stream(self):
-<<<<<<< HEAD
-        self.playback.on_end_of_stream()
-
-    def stream_changed(self, uri):
-        self.playback.on_stream_changed(uri)
-=======
-        self.playback._on_end_of_track()
+        self.playback._on_end_of_stream()
 
     def stream_changed(self, uri):
         self.playback._on_stream_changed(uri)
->>>>>>> 9ef1f91a
 
     def state_changed(self, old_state, new_state, target_state):
         # XXX: This is a temporary fix for issue #232 while we wait for a more
