--- conflicted
+++ resolved
@@ -325,11 +325,7 @@
 
     @register(r'^search "(?P<type>(album|artist|filename|title))" "(?P<what>.+)"$')
     def _search(self, type, what):
-<<<<<<< HEAD
         return self.backend.search(type, what)
-=======
-        raise MpdNotImplemented # TODO
->>>>>>> c044ecb9
 
     @register(r'^seek (?P<songpos>.+) (?P<seconds>\d+)$')
     def _seek(self, songpos, seconds):
