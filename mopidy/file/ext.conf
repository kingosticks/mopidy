[file]
enabled = true
media_dirs =
    $XDG_MUSIC_DIR|Music
    ~/|Home
show_dotfiles = false
excluded_file_extensions =
  .directory
  .html
  .jpeg
<<<<<<< HEAD
  .pdf
=======
  .jpg
  .log
  .nfo
  .pdf
  .png
  .txt
>>>>>>> d928f3da
  .zip
follow_symlinks = false
metadata_timeout = 1000<|MERGE_RESOLUTION|>--- conflicted
+++ resolved
@@ -8,16 +8,12 @@
   .directory
   .html
   .jpeg
-<<<<<<< HEAD
-  .pdf
-=======
   .jpg
   .log
   .nfo
   .pdf
   .png
   .txt
->>>>>>> d928f3da
   .zip
 follow_symlinks = false
 metadata_timeout = 1000