from __future__ import absolute_import, unicode_literals

import unittest

import mock

import pykka

from mopidy import backend, core
from mopidy.internal import deprecation
from mopidy.models import TlTrack, Track

from tests import dummy_audio as audio


# TODO: split into smaller easier to follow tests. setup is way to complex.
# TODO: just mock tracklist?
class CorePlaybackTest(unittest.TestCase):

    def setUp(self):  # noqa: N802
        config = {
            'core': {
                'max_tracklist_length': 10000,
            }
        }

        self.backend1 = mock.Mock()
        self.backend1.uri_schemes.get.return_value = ['dummy1']
        self.playback1 = mock.Mock(spec=backend.PlaybackProvider)
        self.playback1.get_time_position.return_value.get.return_value = 1000
        self.backend1.playback = self.playback1

        self.backend2 = mock.Mock()
        self.backend2.uri_schemes.get.return_value = ['dummy2']
        self.playback2 = mock.Mock(spec=backend.PlaybackProvider)
        self.playback2.get_time_position.return_value.get.return_value = 2000
        self.backend2.playback = self.playback2

        # A backend without the optional playback provider
        self.backend3 = mock.Mock()
        self.backend3.uri_schemes.get.return_value = ['dummy3']
        self.backend3.has_playback().get.return_value = False

        self.tracks = [
            Track(uri='dummy1:a', length=40000),
            Track(uri='dummy2:a', length=40000),
            Track(uri='dummy3:a', length=40000),  # Unplayable
            Track(uri='dummy1:b', length=40000),
            Track(uri='dummy1:c', length=None),   # No duration
        ]

        self.uris = [
            'dummy1:a', 'dummy2:a', 'dummy3:a', 'dummy1:b', 'dummy1:c']

        self.core = core.Core(config, mixer=None, backends=[
            self.backend1, self.backend2, self.backend3])

        def lookup(uris):
            result = {uri: [] for uri in uris}
            for track in self.tracks:
                if track.uri in result:
                    result[track.uri].append(track)
            return result

        self.lookup_patcher = mock.patch.object(self.core.library, 'lookup')
        self.lookup_mock = self.lookup_patcher.start()
        self.lookup_mock.side_effect = lookup

        self.core.tracklist.add(uris=self.uris)

        self.tl_tracks = self.core.tracklist.tl_tracks
        self.unplayable_tl_track = self.tl_tracks[2]
        self.duration_less_tl_track = self.tl_tracks[4]

    def tearDown(self):  # noqa: N802
        self.lookup_patcher.stop()

    def trigger_end_of_track(self):
        self.core.playback._on_end_of_track()

    def set_current_tl_track(self, tl_track):
        self.core.playback._set_current_tl_track(tl_track)

    def test_get_current_tl_track_none(self):
        self.set_current_tl_track(None)

        self.assertEqual(
            self.core.playback.get_current_tl_track(), None)

    def test_get_current_tl_track_play(self):
        self.core.playback.play(self.tl_tracks[0])

        self.assertEqual(
            self.core.playback.get_current_tl_track(), self.tl_tracks[0])

    def test_get_current_tl_track_next(self):
        self.core.playback.play(self.tl_tracks[0])
        self.core.playback.next()

        self.assertEqual(
            self.core.playback.get_current_tl_track(), self.tl_tracks[1])

    def test_get_current_tl_track_prev(self):
        self.core.playback.play(self.tl_tracks[1])
        self.core.playback.previous()

        self.assertEqual(
            self.core.playback.get_current_tl_track(), self.tl_tracks[0])

    def test_get_current_track_play(self):
        self.core.playback.play(self.tl_tracks[0])

        self.assertEqual(
            self.core.playback.get_current_track(), self.tracks[0])

    def test_get_current_track_next(self):
        self.core.playback.play(self.tl_tracks[0])
        self.core.playback.next()

        self.assertEqual(
            self.core.playback.get_current_track(), self.tracks[1])

    def test_get_current_track_prev(self):
        self.core.playback.play(self.tl_tracks[1])
        self.core.playback.previous()

        self.assertEqual(
            self.core.playback.get_current_track(), self.tracks[0])

    def test_get_current_tlid_none(self):
        self.set_current_tl_track(None)

        self.assertEqual(self.core.playback.get_current_tlid(), None)

    def test_get_current_tlid_play(self):
        self.core.playback.play(self.tl_tracks[0])

        self.assertEqual(
            self.core.playback.get_current_tlid(), self.tl_tracks[0].tlid)

    # TODO Test state

    def test_play_selects_dummy1_backend(self):
        self.core.playback.play(self.tl_tracks[0])

        self.playback1.prepare_change.assert_called_once_with()
        self.playback1.change_track.assert_called_once_with(self.tracks[0])
        self.playback1.play.assert_called_once_with()
        self.assertFalse(self.playback2.play.called)

    def test_play_selects_dummy2_backend(self):
        self.core.playback.play(self.tl_tracks[1])

        self.assertFalse(self.playback1.play.called)
        self.playback2.prepare_change.assert_called_once_with()
        self.playback2.change_track.assert_called_once_with(self.tracks[1])
        self.playback2.play.assert_called_once_with()

    def test_play_skips_to_next_on_track_without_playback_backend(self):
        self.core.playback.play(self.unplayable_tl_track)

        self.playback1.prepare_change.assert_called_once_with()
        self.playback1.change_track.assert_called_once_with(self.tracks[3])
        self.playback1.play.assert_called_once_with()
        self.assertFalse(self.playback2.play.called)

        self.assertEqual(
            self.core.playback.current_tl_track, self.tl_tracks[3])

    def test_play_skips_to_next_on_unplayable_track(self):
        """Checks that we handle backend.change_track failing."""
        self.playback2.change_track.return_value.get.return_value = False

        self.core.tracklist.clear()
        self.core.tracklist.add(uris=self.uris[:2])
        tl_tracks = self.core.tracklist.tl_tracks

        self.core.playback.play(tl_tracks[0])
        self.core.playback.play(tl_tracks[1])

        # TODO: we really want to check that the track was marked unplayable
        # and that next was called. This is just an indirect way of checking
        # this :(
        self.assertEqual(self.core.playback.state, core.PlaybackState.STOPPED)

    @mock.patch(
        'mopidy.core.playback.listener.CoreListener', spec=core.CoreListener)
    def test_play_when_stopped_emits_events(self, listener_mock):
        self.core.playback.play(self.tl_tracks[0])

        self.assertListEqual(
            listener_mock.send.mock_calls,
            [
                mock.call(
                    'playback_state_changed',
                    old_state='stopped', new_state='playing'),
                mock.call(
                    'track_playback_started', tl_track=self.tl_tracks[0]),
            ])

    @mock.patch(
        'mopidy.core.playback.listener.CoreListener', spec=core.CoreListener)
    def test_play_when_paused_emits_events(self, listener_mock):
        self.core.playback.play(self.tl_tracks[0])
        self.core.playback.pause()
        listener_mock.reset_mock()

        self.core.playback.play(self.tl_tracks[1])

        self.assertListEqual(
            listener_mock.send.mock_calls,
            [
                mock.call(
                    'playback_state_changed',
                    old_state='paused', new_state='playing'),
                mock.call(
                    'track_playback_started', tl_track=self.tl_tracks[1]),
            ])

    @mock.patch(
        'mopidy.core.playback.listener.CoreListener', spec=core.CoreListener)
    def test_play_when_playing_emits_events(self, listener_mock):
        self.core.playback.play(self.tl_tracks[0])
        listener_mock.reset_mock()

        self.core.playback.play(self.tl_tracks[3])

        self.assertListEqual(
            listener_mock.send.mock_calls,
            [
                mock.call(
                    'playback_state_changed',
                    old_state='playing', new_state='stopped'),
                mock.call(
                    'track_playback_ended',
                    tl_track=self.tl_tracks[0], time_position=1000),
                mock.call(
                    'playback_state_changed',
                    old_state='stopped', new_state='playing'),
                mock.call(
                    'track_playback_started', tl_track=self.tl_tracks[3]),
            ])

    def test_pause_selects_dummy1_backend(self):
        self.core.playback.play(self.tl_tracks[0])
        self.core.playback.pause()

        self.playback1.pause.assert_called_once_with()
        self.assertFalse(self.playback2.pause.called)

    def test_pause_selects_dummy2_backend(self):
        self.core.playback.play(self.tl_tracks[1])
        self.core.playback.pause()

        self.assertFalse(self.playback1.pause.called)
        self.playback2.pause.assert_called_once_with()

    def test_pause_changes_state_even_if_track_is_unplayable(self):
        self.set_current_tl_track(self.unplayable_tl_track)
        self.core.playback.pause()

        self.assertEqual(self.core.playback.state, core.PlaybackState.PAUSED)
        self.assertFalse(self.playback1.pause.called)
        self.assertFalse(self.playback2.pause.called)

    @mock.patch(
        'mopidy.core.playback.listener.CoreListener', spec=core.CoreListener)
    def test_pause_emits_events(self, listener_mock):
        self.core.playback.play(self.tl_tracks[0])
        listener_mock.reset_mock()

        self.core.playback.pause()

        self.assertListEqual(
            listener_mock.send.mock_calls,
            [
                mock.call(
                    'playback_state_changed',
                    old_state='playing', new_state='paused'),
                mock.call(
                    'track_playback_paused',
                    tl_track=self.tl_tracks[0], time_position=1000),
            ])

    def test_resume_selects_dummy1_backend(self):
        self.core.playback.play(self.tl_tracks[0])
        self.core.playback.pause()
        self.core.playback.resume()

        self.playback1.resume.assert_called_once_with()
        self.assertFalse(self.playback2.resume.called)

    def test_resume_selects_dummy2_backend(self):
        self.core.playback.play(self.tl_tracks[1])
        self.core.playback.pause()
        self.core.playback.resume()

        self.assertFalse(self.playback1.resume.called)
        self.playback2.resume.assert_called_once_with()

    def test_resume_does_nothing_if_track_is_unplayable(self):
        self.set_current_tl_track(self.unplayable_tl_track)
        self.core.playback.state = core.PlaybackState.PAUSED
        self.core.playback.resume()

        self.assertEqual(self.core.playback.state, core.PlaybackState.PAUSED)
        self.assertFalse(self.playback1.resume.called)
        self.assertFalse(self.playback2.resume.called)

    @mock.patch(
        'mopidy.core.playback.listener.CoreListener', spec=core.CoreListener)
    def test_resume_emits_events(self, listener_mock):
        self.core.playback.play(self.tl_tracks[0])
        self.core.playback.pause()
        listener_mock.reset_mock()

        self.core.playback.resume()

        self.assertListEqual(
            listener_mock.send.mock_calls,
            [
                mock.call(
                    'playback_state_changed',
                    old_state='paused', new_state='playing'),
                mock.call(
                    'track_playback_resumed',
                    tl_track=self.tl_tracks[0], time_position=1000),
            ])

    def test_stop_selects_dummy1_backend(self):
        self.core.playback.play(self.tl_tracks[0])
        self.core.playback.stop()

        self.playback1.stop.assert_called_once_with()
        self.assertFalse(self.playback2.stop.called)

    def test_stop_selects_dummy2_backend(self):
        self.core.playback.play(self.tl_tracks[1])
        self.core.playback.stop()

        self.assertFalse(self.playback1.stop.called)
        self.playback2.stop.assert_called_once_with()

    def test_stop_changes_state_even_if_track_is_unplayable(self):
        self.set_current_tl_track(self.unplayable_tl_track)
        self.core.playback.state = core.PlaybackState.PAUSED
        self.core.playback.stop()

        self.assertEqual(self.core.playback.state, core.PlaybackState.STOPPED)
        self.assertFalse(self.playback1.stop.called)
        self.assertFalse(self.playback2.stop.called)

    @mock.patch(
        'mopidy.core.playback.listener.CoreListener', spec=core.CoreListener)
    def test_stop_emits_events(self, listener_mock):
        self.core.playback.play(self.tl_tracks[0])
        listener_mock.reset_mock()

        self.core.playback.stop()

        self.assertListEqual(
            listener_mock.send.mock_calls,
            [
                mock.call(
                    'playback_state_changed',
                    old_state='playing', new_state='stopped'),
                mock.call(
                    'track_playback_ended',
                    tl_track=self.tl_tracks[0], time_position=1000),
            ])

    # TODO Test next() more

    def test_next_keeps_finished_track_in_tracklist(self):
        tl_track = self.tl_tracks[0]
        self.core.playback.play(tl_track)

        self.core.playback.next()

        self.assertIn(tl_track, self.core.tracklist.tl_tracks)

    def test_next_in_consume_mode_removes_finished_track(self):
        tl_track = self.tl_tracks[0]
        self.core.playback.play(tl_track)
        self.core.tracklist.consume = True

        self.core.playback.next()

        self.assertNotIn(tl_track, self.core.tracklist.tl_tracks)

    def test_next_in_consume_mode_removes_unplayable_track(self):
        self.backend1.playback.change_track = mock.PropertyMock()
        self.backend1.playback.change_track.return_value.get.return_value = (
            False)

        self.backend2.playback.change_track = mock.PropertyMock()
        self.backend2.playback.change_track.return_value.get.return_value = (
            False)
        self.core.tracklist.set_consume(True)

        self.core.playback.play(self.tl_tracks[0])
        self.core.playback.next()

        tl_tracks = self.core.tracklist.get_tl_tracks()
        self.assertNotIn(self.tl_tracks[1], tl_tracks)
        self.assertNotIn(self.tl_tracks[2], tl_tracks)

    @mock.patch(
        'mopidy.core.playback.listener.CoreListener', spec=core.CoreListener)
    def test_next_emits_events(self, listener_mock):
        self.core.playback.play(self.tl_tracks[0])
        listener_mock.reset_mock()

        self.core.playback.next()

        self.assertListEqual(
            listener_mock.send.mock_calls,
            [
                mock.call(
                    'playback_state_changed',
                    old_state='playing', new_state='stopped'),
                mock.call(
                    'track_playback_ended',
                    tl_track=self.tl_tracks[0], time_position=mock.ANY),
                mock.call(
                    'playback_state_changed',
                    old_state='stopped', new_state='playing'),
                mock.call(
                    'track_playback_started', tl_track=self.tl_tracks[1]),
            ])

    # TODO Test previous() more

    def test_previous_keeps_finished_track_in_tracklist(self):
        tl_track = self.tl_tracks[1]
        self.core.playback.play(tl_track)

        self.core.playback.previous()

        self.assertIn(tl_track, self.core.tracklist.tl_tracks)

    def test_previous_keeps_finished_track_even_in_consume_mode(self):
        tl_track = self.tl_tracks[1]
        self.core.playback.play(tl_track)
        self.core.tracklist.consume = True

        self.core.playback.previous()

        self.assertIn(tl_track, self.core.tracklist.tl_tracks)

    @mock.patch(
        'mopidy.core.playback.listener.CoreListener', spec=core.CoreListener)
    def test_previous_emits_events(self, listener_mock):
        self.core.playback.play(self.tl_tracks[1])
        listener_mock.reset_mock()

        self.core.playback.previous()

        self.assertListEqual(
            listener_mock.send.mock_calls,
            [
                mock.call(
                    'playback_state_changed',
                    old_state='playing', new_state='stopped'),
                mock.call(
                    'track_playback_ended',
                    tl_track=self.tl_tracks[1], time_position=mock.ANY),
                mock.call(
                    'playback_state_changed',
                    old_state='stopped', new_state='playing'),
                mock.call(
                    'track_playback_started', tl_track=self.tl_tracks[0]),
            ])

    # TODO Test on_end_of_track() more

    def test_on_end_of_track_keeps_finished_track_in_tracklist(self):
        tl_track = self.tl_tracks[0]
        self.core.playback.play(tl_track)

        self.trigger_end_of_track()

        self.assertIn(tl_track, self.core.tracklist.tl_tracks)

    def test_on_end_of_track_in_consume_mode_removes_finished_track(self):
        tl_track = self.tl_tracks[0]
        self.core.playback.play(tl_track)
        self.core.tracklist.consume = True

        self.trigger_end_of_track()

        self.assertNotIn(tl_track, self.core.tracklist.tl_tracks)

    @mock.patch(
        'mopidy.core.playback.listener.CoreListener', spec=core.CoreListener)
    def test_on_end_of_track_emits_events(self, listener_mock):
        self.core.playback.play(self.tl_tracks[0])
        listener_mock.reset_mock()

        self.trigger_end_of_track()

        self.assertListEqual(
            listener_mock.send.mock_calls,
            [
                mock.call(
                    'playback_state_changed',
                    old_state='playing', new_state='stopped'),
                mock.call(
                    'track_playback_ended',
                    tl_track=self.tl_tracks[0], time_position=mock.ANY),
                mock.call(
                    'playback_state_changed',
                    old_state='stopped', new_state='playing'),
                mock.call(
                    'track_playback_started', tl_track=self.tl_tracks[1]),
            ])

    @mock.patch(
        'mopidy.core.playback.listener.CoreListener', spec=core.CoreListener)
    def test_seek_past_end_of_track_emits_events(self, listener_mock):
        self.core.playback.play(self.tl_tracks[0])
        listener_mock.reset_mock()

        self.core.playback.seek(self.tracks[0].length * 5)

        self.assertListEqual(
            listener_mock.send.mock_calls,
            [
                mock.call(
                    'playback_state_changed',
                    old_state='playing', new_state='stopped'),
                mock.call(
                    'track_playback_ended',
                    tl_track=self.tl_tracks[0], time_position=mock.ANY),
                mock.call(
                    'playback_state_changed',
                    old_state='stopped', new_state='playing'),
                mock.call(
                    'track_playback_started', tl_track=self.tl_tracks[1]),
            ])

    def test_seek_selects_dummy1_backend(self):
        self.core.playback.play(self.tl_tracks[0])
        self.core.playback.seek(10000)

        self.playback1.seek.assert_called_once_with(10000)
        self.assertFalse(self.playback2.seek.called)

    def test_seek_selects_dummy2_backend(self):
        self.core.playback.play(self.tl_tracks[1])
        self.core.playback.seek(10000)

        self.assertFalse(self.playback1.seek.called)
        self.playback2.seek.assert_called_once_with(10000)

    def test_seek_normalizes_negative_positions_to_zero(self):
        self.core.playback.play(self.tl_tracks[0])
        self.core.playback.seek(-100)

        self.playback1.seek.assert_called_once_with(0)

    def test_seek_fails_for_unplayable_track(self):
        self.set_current_tl_track(self.unplayable_tl_track)
        self.core.playback.state = core.PlaybackState.PLAYING
        success = self.core.playback.seek(1000)

        self.assertFalse(success)
        self.assertFalse(self.playback1.seek.called)
        self.assertFalse(self.playback2.seek.called)

    def test_seek_fails_for_track_without_duration(self):
        self.set_current_tl_track(self.duration_less_tl_track)
        self.core.playback.state = core.PlaybackState.PLAYING
        success = self.core.playback.seek(1000)

        self.assertFalse(success)
        self.assertFalse(self.playback1.seek.called)
        self.assertFalse(self.playback2.seek.called)

    def test_seek_play_stay_playing(self):
        self.core.playback.play(self.tl_tracks[0])
        self.core.playback.state = core.PlaybackState.PLAYING
        self.core.playback.seek(1000)

        self.assertEqual(self.core.playback.state, core.PlaybackState.PLAYING)

    def test_seek_paused_stay_paused(self):
        self.core.playback.play(self.tl_tracks[0])
        self.core.playback.state = core.PlaybackState.PAUSED
        self.core.playback.seek(1000)

        self.assertEqual(self.core.playback.state, core.PlaybackState.PAUSED)

    @mock.patch(
        'mopidy.core.playback.listener.CoreListener', spec=core.CoreListener)
    def test_seek_emits_seeked_event(self, listener_mock):
        self.core.playback.play(self.tl_tracks[0])
        listener_mock.reset_mock()

        self.core.playback.seek(1000)

        listener_mock.send.assert_called_once_with(
            'seeked', time_position=1000)

    def test_time_position_selects_dummy1_backend(self):
        self.core.playback.play(self.tl_tracks[0])
        self.core.playback.seek(10000)
        self.core.playback.time_position

        self.playback1.get_time_position.assert_called_once_with()
        self.assertFalse(self.playback2.get_time_position.called)

    def test_time_position_selects_dummy2_backend(self):
        self.core.playback.play(self.tl_tracks[1])
        self.core.playback.seek(10000)
        self.core.playback.time_position

        self.assertFalse(self.playback1.get_time_position.called)
        self.playback2.get_time_position.assert_called_once_with()

    def test_time_position_returns_0_if_track_is_unplayable(self):
        self.set_current_tl_track(self.unplayable_tl_track)

        result = self.core.playback.time_position

        self.assertEqual(result, 0)
        self.assertFalse(self.playback1.get_time_position.called)
        self.assertFalse(self.playback2.get_time_position.called)

    # TODO Test on_tracklist_change


# Since we rely on our DummyAudio to actually emit events we need a "real"
# backend and not a mock so the right calls make it through to audio.
class TestBackend(pykka.ThreadingActor, backend.Backend):
    uri_schemes = ['dummy']

    def __init__(self, config, audio):
        super(TestBackend, self).__init__()
        self.playback = backend.PlaybackProvider(audio=audio, backend=self)


class TestStream(unittest.TestCase):

    def setUp(self):  # noqa: N802
        config = {
            'core': {
                'max_tracklist_length': 10000,
            }
        }

        self.audio = audio.DummyAudio.start().proxy()
        self.backend = TestBackend.start(config={}, audio=self.audio).proxy()
        self.core = core.Core(
            config, audio=self.audio, backends=[self.backend])
        self.playback = self.core.playback

        self.tracks = [Track(uri='dummy:a', length=1234),
                       Track(uri='dummy:b', length=1234)]

        self.lookup_patcher = mock.patch.object(self.core.library, 'lookup')
        self.lookup_mock = self.lookup_patcher.start()
        self.lookup_mock.return_value = {t.uri: [t] for t in self.tracks}

        self.core.tracklist.add(uris=[t.uri for t in self.tracks])

        self.events = []
        self.send_patcher = mock.patch(
            'mopidy.audio.listener.AudioListener.send')
        self.send_mock = self.send_patcher.start()

        def send(event, **kwargs):
            self.events.append((event, kwargs))

        self.send_mock.side_effect = send

    def tearDown(self):  # noqa: N802
        pykka.ActorRegistry.stop_all()
        self.lookup_patcher.stop()
        self.send_patcher.stop()

    def replay_audio_events(self):
        while self.events:
            event, kwargs = self.events.pop(0)
            self.core.on_event(event, **kwargs)

    def test_get_stream_title_before_playback(self):
        self.assertEqual(self.playback.get_stream_title(), None)

    def test_get_stream_title_during_playback(self):
        self.core.playback.play()

        self.replay_audio_events()
        self.assertEqual(self.playback.get_stream_title(), None)

    def test_get_stream_title_during_playback_with_tags_change(self):
        self.core.playback.play()
        self.audio.trigger_fake_tags_changed({'organization': ['baz']})
        self.audio.trigger_fake_tags_changed({'title': ['foobar']}).get()

        self.replay_audio_events()
        self.assertEqual(self.playback.get_stream_title(), 'foobar')

    def test_get_stream_title_after_next(self):
        self.core.playback.play()
        self.audio.trigger_fake_tags_changed({'organization': ['baz']})
        self.audio.trigger_fake_tags_changed({'title': ['foobar']}).get()
        self.core.playback.next()

        self.replay_audio_events()
        self.assertEqual(self.playback.get_stream_title(), None)

    def test_get_stream_title_after_next_with_tags_change(self):
        self.core.playback.play()
        self.audio.trigger_fake_tags_changed({'organization': ['baz']})
        self.audio.trigger_fake_tags_changed({'title': ['foo']}).get()
        self.core.playback.next()
        self.audio.trigger_fake_tags_changed({'organization': ['baz']})
        self.audio.trigger_fake_tags_changed({'title': ['bar']}).get()

        self.replay_audio_events()
        self.assertEqual(self.playback.get_stream_title(), 'bar')

    def test_get_stream_title_after_stop(self):
        self.core.playback.play()
        self.audio.trigger_fake_tags_changed({'organization': ['baz']})
        self.audio.trigger_fake_tags_changed({'title': ['foobar']}).get()
        self.core.playback.stop()

        self.replay_audio_events()
        self.assertEqual(self.playback.get_stream_title(), None)


class CorePlaybackWithOldBackendTest(unittest.TestCase):

    def test_type_error_from_old_backend_does_not_crash_core(self):
        config = {
            'core': {
                'max_tracklist_length': 10000,
            }
        }

        b = mock.Mock()
        b.actor_ref.actor_class.__name__ = 'DummyBackend'
        b.uri_schemes.get.return_value = ['dummy1']
        b.playback = mock.Mock(spec=backend.PlaybackProvider)
        b.playback.play.side_effect = TypeError
        b.library.lookup.return_value.get.return_value = [
            Track(uri='dummy1:a', length=40000)]

        c = core.Core(config, mixer=None, backends=[b])
        c.tracklist.add(uris=['dummy1:a'])
        c.playback.play()  # No TypeError == test passed.
        b.playback.play.assert_called_once_with()


class TestPlay(unittest.TestCase):

    def setUp(self):  # noqa: N802
        config = {
            'core': {
                'max_tracklist_length': 10000,
            }
        }

        self.backend = mock.Mock()
        self.backend.uri_schemes.get.return_value = ['dummy']
        self.core = core.Core(config, backends=[self.backend])

        self.tracks = [Track(uri='dummy:a', length=1234),
                       Track(uri='dummy:b', length=1234)]

        with deprecation.ignore('core.tracklist.add:tracks_arg'):
            self.tl_tracks = self.core.tracklist.add(tracks=self.tracks)

    def test_play_tlid(self):
        self.core.playback.play(tlid=self.tl_tracks[1].tlid)
        self.backend.playback.change_track.assert_called_once_with(
            self.tl_tracks[1].track)


class Bug1177RegressionTest(unittest.TestCase):
    def test(self):
        config = {
            'core': {
                'max_tracklist_length': 10000,
            }
        }

        b = mock.Mock()
        b.uri_schemes.get.return_value = ['dummy']
        b.playback = mock.Mock(spec=backend.PlaybackProvider)
        b.playback.change_track.return_value.get.return_value = True
        b.playback.play.return_value.get.return_value = True

        track1 = Track(uri='dummy:a', length=40000)
        track2 = Track(uri='dummy:b', length=40000)

        c = core.Core(config, mixer=None, backends=[b])
        c.tracklist.add([track1, track2])

        c.playback.play()
        b.playback.change_track.assert_called_once_with(track1)
        b.playback.change_track.reset_mock()

        c.playback.pause()
        c.playback.next()
        b.playback.change_track.assert_called_once_with(track2)


<<<<<<< HEAD
class Bug1358RegressionTest(unittest.TestCase):

    def setUp(self):  # noqa: N802
=======
class Bug1352RegressionTest(unittest.TestCase):
    def test(self):
>>>>>>> 3cd3b455
        config = {
            'core': {
                'max_tracklist_length': 10000,
            }
        }

<<<<<<< HEAD
        self.backend1 = mock.Mock()
        self.backend1.uri_schemes.get.return_value = ['dummy1']
        self.playback1 = mock.Mock(spec=backend.PlaybackProvider)
        self.backend1.playback.change_track.return_value.get.return_value = (
            False)
        self.backend1.playback = self.playback1

        self.backend2 = mock.Mock()
        self.backend2.uri_schemes.get.return_value = ['dummy2']
        self.playback2 = mock.Mock(spec=backend.PlaybackProvider)
        self.backend1.playback.change_track.return_value.get.return_value = (
            False)
        self.backend2.playback = self.playback2

        self.tracks = [
            Track(uri='dummy1:a', length=40000),
            Track(uri='dummy2:a', length=40000),
        ]

        self.uris = [t.uri for t in self.tracks]

        self.core = core.Core(
            config, mixer=None, backends=[self.backend1, self.backend2])

        def lookup(uris):
            result = {uri: [] for uri in uris}
            for track in self.tracks:
                if track.uri in result:
                    result[track.uri].append(track)
            return result

        self.lookup_patcher = mock.patch.object(self.core.library, 'lookup')
        self.lookup_mock = self.lookup_patcher.start()
        self.lookup_mock.side_effect = lookup

        self.core.tracklist.add(uris=self.uris)

        self.tl_tracks = self.core.tracklist.get_tl_tracks()

    def tearDown(self):  # noqa: N802
        self.lookup_patcher.stop()

    def test_next_in_consume_mode_removes_unplayable_track(self):
        self.core.tracklist.set_consume(True)

        self.core.playback.play(self.tl_tracks[0])
        self.core.playback.next()

        tl_tracks = self.core.tracklist.get_tl_tracks()
        self.assertNotIn(self.tl_tracks[0], tl_tracks)
        self.assertNotIn(self.tl_tracks[1], tl_tracks)
=======
        b = mock.Mock()
        b.uri_schemes.get.return_value = ['dummy']
        b.playback = mock.Mock(spec=backend.PlaybackProvider)
        b.playback.change_track.return_value.get.return_value = True
        b.playback.play.return_value.get.return_value = True

        track1 = Track(uri='dummy:a', length=40000)
        track2 = Track(uri='dummy:b', length=40000)

        tl_track2 = TlTrack(1, track2)

        c = core.Core(config, mixer=None, backends=[b])
        c.tracklist.add([track1, track2])

        c.history._add_track = mock.PropertyMock()
        c.tracklist._mark_playing = mock.PropertyMock()

        c.playback.play()
        b.playback.change_track.reset_mock()
        c.history._add_track.reset_mock()
        c.tracklist._mark_playing.reset_mock()

        c.playback.pause()
        c.playback.next()
        b.playback.change_track.assert_called_once_with(track2)
        c.history._add_track.assert_called_once_with(track2)
        c.tracklist._mark_playing.assert_called_once_with(tl_track2)
>>>>>>> 3cd3b455
<|MERGE_RESOLUTION|>--- conflicted
+++ resolved
@@ -808,21 +808,52 @@
         b.playback.change_track.assert_called_once_with(track2)
 
 
-<<<<<<< HEAD
-class Bug1358RegressionTest(unittest.TestCase):
-
-    def setUp(self):  # noqa: N802
-=======
 class Bug1352RegressionTest(unittest.TestCase):
     def test(self):
->>>>>>> 3cd3b455
         config = {
             'core': {
                 'max_tracklist_length': 10000,
             }
         }
 
-<<<<<<< HEAD
+        b = mock.Mock()
+        b.uri_schemes.get.return_value = ['dummy']
+        b.playback = mock.Mock(spec=backend.PlaybackProvider)
+        b.playback.change_track.return_value.get.return_value = True
+        b.playback.play.return_value.get.return_value = True
+
+        track1 = Track(uri='dummy:a', length=40000)
+        track2 = Track(uri='dummy:b', length=40000)
+
+        tl_track2 = TlTrack(1, track2)
+
+        c = core.Core(config, mixer=None, backends=[b])
+        c.tracklist.add([track1, track2])
+
+        c.history._add_track = mock.PropertyMock()
+        c.tracklist._mark_playing = mock.PropertyMock()
+
+        c.playback.play()
+        b.playback.change_track.reset_mock()
+        c.history._add_track.reset_mock()
+        c.tracklist._mark_playing.reset_mock()
+
+        c.playback.pause()
+        c.playback.next()
+        b.playback.change_track.assert_called_once_with(track2)
+        c.history._add_track.assert_called_once_with(track2)
+        c.tracklist._mark_playing.assert_called_once_with(tl_track2)
+
+
+class Bug1358RegressionTest(unittest.TestCase):
+
+    def setUp(self):  # noqa: N802
+        config = {
+            'core': {
+                'max_tracklist_length': 10000,
+            }
+        }
+
         self.backend1 = mock.Mock()
         self.backend1.uri_schemes.get.return_value = ['dummy1']
         self.playback1 = mock.Mock(spec=backend.PlaybackProvider)
@@ -873,33 +904,4 @@
 
         tl_tracks = self.core.tracklist.get_tl_tracks()
         self.assertNotIn(self.tl_tracks[0], tl_tracks)
-        self.assertNotIn(self.tl_tracks[1], tl_tracks)
-=======
-        b = mock.Mock()
-        b.uri_schemes.get.return_value = ['dummy']
-        b.playback = mock.Mock(spec=backend.PlaybackProvider)
-        b.playback.change_track.return_value.get.return_value = True
-        b.playback.play.return_value.get.return_value = True
-
-        track1 = Track(uri='dummy:a', length=40000)
-        track2 = Track(uri='dummy:b', length=40000)
-
-        tl_track2 = TlTrack(1, track2)
-
-        c = core.Core(config, mixer=None, backends=[b])
-        c.tracklist.add([track1, track2])
-
-        c.history._add_track = mock.PropertyMock()
-        c.tracklist._mark_playing = mock.PropertyMock()
-
-        c.playback.play()
-        b.playback.change_track.reset_mock()
-        c.history._add_track.reset_mock()
-        c.tracklist._mark_playing.reset_mock()
-
-        c.playback.pause()
-        c.playback.next()
-        b.playback.change_track.assert_called_once_with(track2)
-        c.history._add_track.assert_called_once_with(track2)
-        c.tracklist._mark_playing.assert_called_once_with(tl_track2)
->>>>>>> 3cd3b455
+        self.assertNotIn(self.tl_tracks[1], tl_tracks)