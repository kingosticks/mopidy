--- conflicted
+++ resolved
@@ -7,13 +7,8 @@
 from mopidy.mixers.dummy import DummyMixer
 from mopidy.models import Playlist, Track
 
-<<<<<<< HEAD
 from tests.backends.base import *
 from tests import SkipTest
-=======
-from tests.backends.base import (BasePlaybackControllerTest,
-    BaseCurrentPlaylistControllerTest)
->>>>>>> 32287317
 
 folder = os.path.dirname(__file__)
 folder = os.path.join(folder, '..', 'data')
@@ -22,7 +17,6 @@
 generate_song = lambda i: 'file:' + urllib.pathname2url(song % i)
 
 # FIXME can be switched to generic test
-<<<<<<< HEAD
 class GStreamerCurrentPlaylistHandlerTest(BaseCurrentPlaylistControllerTest, unittest.TestCase):
     tracks = [Track(uri=generate_song(i), id=i, length=4464) for i in range(1, 4)]
 
@@ -31,17 +25,6 @@
 
 class GStreamerPlaybackControllerTest(BasePlaybackControllerTest, unittest.TestCase):
     tracks = [Track(uri=generate_song(i), id=i, length=4464) for i in range(1, 4)]
-=======
-class GStreamerCurrentPlaylistHandlerTest(BaseCurrentPlaylistControllerTest,
-        unittest.TestCase):
-    tracks = [Track(uri=song % i, id=i, length=4464) for i in range(1, 4)]
-    backend_class = GStreamerBackend
-
->>>>>>> 32287317
-
-class GStreamerPlaybackControllerTest(BasePlaybackControllerTest,
-        unittest.TestCase):
-    tracks = [Track(uri=song % i, id=i, length=4464) for i in range(1, 4)]
     backend_class = GStreamerBackend
 
     def add_track(self, file):
@@ -65,7 +48,6 @@
     def test_play_flac(self):
         self.add_track('blank.flac')
         self.playback.play()
-<<<<<<< HEAD
         self.assertEqual(self.playback.state, self.playback.PLAYING)
 
 
@@ -140,7 +122,4 @@
         raise SkipTest
 
 if __name__ == '__main__':
-    unittest.main()
-=======
-        self.assertEqual(self.playback.state, self.playback.PLAYING)
->>>>>>> 32287317
+    unittest.main()