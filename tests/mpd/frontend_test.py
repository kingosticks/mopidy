import datetime as dt
import unittest

from mopidy.backends.dummy import DummyBackend
from mopidy.mixers.dummy import DummyMixer
from mopidy.models import Track, Playlist
from mopidy.mpd import frontend

from tests import SkipTest

class RequestHandlerTest(unittest.TestCase):
    def setUp(self):
        self.m = DummyMixer()
        self.b = DummyBackend(mixer=self.m)
        self.h = frontend.MpdFrontend(backend=self.b)

    def test_register_same_pattern_twice_fails(self):
        func = lambda: None
        try:
            frontend.handle_pattern('a pattern')(func)
            frontend.handle_pattern('a pattern')(func)
            self.fail('Registering a pattern twice shoulde raise ValueError')
        except ValueError:
            pass

    def test_handling_unknown_request_raises_exception(self):
        result = self.h.handle_request('an unhandled request')
        self.assert_(u'ACK Unknown command' in result[0])

    def test_handling_known_request(self):
        expected = 'magic'
        frontend._request_handlers['known request'] = lambda x: expected
        result = self.h.handle_request('known request')
        self.assert_(u'OK' in result)
        self.assert_(expected in result)

class CommandListsTest(unittest.TestCase):
    def setUp(self):
        self.m = DummyMixer()
        self.b = DummyBackend(mixer=self.m)
        self.h = frontend.MpdFrontend(backend=self.b)

    def test_command_list_begin(self):
        result = self.h.handle_request(u'command_list_begin')
        self.assert_(result is None)

    def test_command_list_end(self):
        self.h.handle_request(u'command_list_begin')
        result = self.h.handle_request(u'command_list_end')
        self.assert_(u'OK' in result)

    def test_command_list_with_ping(self):
        self.h.handle_request(u'command_list_begin')
        self.assertEqual([], self.h.command_list)
        self.assertEqual(False, self.h.command_list_ok)
        self.h.handle_request(u'ping')
        self.assert_(u'ping' in self.h.command_list)
        result = self.h.handle_request(u'command_list_end')
        self.assert_(u'OK' in result)
        self.assertEqual(False, self.h.command_list)

    def test_command_list_with_error(self):
        self.h.handle_request(u'command_list_begin')
        self.h.handle_request(u'ack')
        result = self.h.handle_request(u'command_list_end')
        self.assert_(u'ACK' in result[-1])

    def test_command_list_ok_begin(self):
        result = self.h.handle_request(u'command_list_ok_begin')
        self.assert_(result is None)

    def test_command_list_ok_with_ping(self):
        self.h.handle_request(u'command_list_ok_begin')
        self.assertEqual([], self.h.command_list)
        self.assertEqual(True, self.h.command_list_ok)
        self.h.handle_request(u'ping')
        self.assert_(u'ping' in self.h.command_list)
        result = self.h.handle_request(u'command_list_end')
        self.assert_(u'list_OK' in result)
        self.assert_(u'OK' in result)
        self.assertEqual(False, self.h.command_list)
        self.assertEqual(False, self.h.command_list_ok)


class StatusHandlerTest(unittest.TestCase):
    def setUp(self):
        self.m = DummyMixer()
        self.b = DummyBackend(mixer=self.m)
        self.h = frontend.MpdFrontend(backend=self.b)

    def test_clearerror(self):
        result = self.h.handle_request(u'clearerror')
        self.assert_(u'ACK Not implemented' in result)

    def test_currentsong(self):
        track = Track()
        self.b.current_playlist.playlist = Playlist(tracks=[track])
        self.b.playback.current_track = track
        result = self.h.handle_request(u'currentsong')
        self.assert_(u'file: ' in result)
        self.assert_(u'Time: 0' in result)
        self.assert_(u'Artist: ' in result)
        self.assert_(u'Title: ' in result)
        self.assert_(u'Album: ' in result)
        self.assert_(u'Track: 0' in result)
        self.assert_(u'Date: ' in result)
        self.assert_(u'Pos: 0' in result)
        self.assert_(u'Id: 0' in result)
        self.assert_(u'OK' in result)

    def test_currentsong_without_song(self):
        result = self.h.handle_request(u'currentsong')
        self.assert_(u'OK' in result)

    def test_idle_without_subsystems(self):
        result = self.h.handle_request(u'idle')
        self.assert_(u'OK' in result)

    def test_idle_with_subsystems(self):
        result = self.h.handle_request(u'idle database playlist')
        self.assert_(u'OK' in result)

    def test_noidle(self):
        result = self.h.handle_request(u'noidle')
        self.assert_(u'ACK Not implemented' in result)

    def test_stats_command(self):
        result = self.h.handle_request(u'stats')
        self.assert_(u'OK' in result)

    def test_stats_method(self):
        result = self.h._status_stats()
        self.assert_('artists' in result)
        self.assert_(int(result['artists']) >= 0)
        self.assert_('albums' in result)
        self.assert_(int(result['albums']) >= 0)
        self.assert_('songs' in result)
        self.assert_(int(result['songs']) >= 0)
        self.assert_('uptime' in result)
        self.assert_(int(result['uptime']) >= 0)
        self.assert_('db_playtime' in result)
        self.assert_(int(result['db_playtime']) >= 0)
        self.assert_('db_update' in result)
        self.assert_(int(result['db_update']) >= 0)
        self.assert_('playtime' in result)
        self.assert_(int(result['playtime']) >= 0)

    def test_status_command(self):
        result = self.h.handle_request(u'status')
        self.assert_(u'OK' in result)

    def test_status_method_contains_volume_which_defaults_to_0(self):
        result = dict(self.h._status_status())
        self.assert_('volume' in result)
        self.assertEqual(int(result['volume']), 0)

    def test_status_method_contains_volume(self):
        self.b.mixer.volume = 17
        result = dict(self.h._status_status())
        self.assert_('volume' in result)
        self.assertEqual(int(result['volume']), 17)

    def test_status_method_contains_repeat_is_0(self):
        result = dict(self.h._status_status())
        self.assert_('repeat' in result)
        self.assertEqual(int(result['repeat']), 0)

    def test_status_method_contains_repeat_is_1(self):
        self.b.playback.repeat = 1
        result = dict(self.h._status_status())
        self.assert_('repeat' in result)
        self.assertEqual(int(result['repeat']), 1)

    def test_status_method_contains_random_is_0(self):
        result = dict(self.h._status_status())
        self.assert_('random' in result)
        self.assertEqual(int(result['random']), 0)

    def test_status_method_contains_random_is_1(self):
        self.b.playback.random = 1
        result = dict(self.h._status_status())
        self.assert_('random' in result)
        self.assertEqual(int(result['random']), 1)

    def test_status_method_contains_single(self):
        result = dict(self.h._status_status())
        self.assert_('single' in result)
        self.assert_(int(result['single']) in (0, 1))

    def test_status_method_contains_consume_is_0(self):
        result = dict(self.h._status_status())
        self.assert_('consume' in result)
        self.assertEqual(int(result['consume']), 0)

    def test_status_method_contains_consume_is_1(self):
        self.b.playback.consume = 1
        result = dict(self.h._status_status())
        self.assert_('consume' in result)
        self.assertEqual(int(result['consume']), 1)

    def test_status_method_contains_playlist(self):
        result = dict(self.h._status_status())
        self.assert_('playlist' in result)
        self.assert_(int(result['playlist']) in xrange(0, 2**31 - 1))

    def test_status_method_contains_playlistlength(self):
        result = dict(self.h._status_status())
        self.assert_('playlistlength' in result)
        self.assert_(int(result['playlistlength']) >= 0)

    def test_status_method_contains_xfade(self):
        result = dict(self.h._status_status())
        self.assert_('xfade' in result)
        self.assert_(int(result['xfade']) >= 0)

    def test_status_method_contains_state_is_play(self):
        self.b.playback.state = self.b.playback.PLAYING
        result = dict(self.h._status_status())
        self.assert_('state' in result)
        self.assertEqual(result['state'], 'play')

    def test_status_method_contains_state_is_stop(self):
        self.b.playback.state = self.b.playback.STOPPED
        result = dict(self.h._status_status())
        self.assert_('state' in result)
        self.assertEqual(result['state'], 'stop')

    def test_status_method_contains_state_is_pause(self):
        self.b.playback.state = self.b.playback.PLAYING
        self.b.playback.state = self.b.playback.PAUSED
        result = dict(self.h._status_status())
        self.assert_('state' in result)
        self.assertEqual(result['state'], 'pause')

    def test_status_method_when_playlist_loaded_contains_song(self):
        track = Track()
        self.b.current_playlist.load(Playlist(tracks=[track]))
        self.b.playback.current_track = track
        result = dict(self.h._status_status())
        self.assert_('song' in result)
        self.assert_(int(result['song']) >= 0)

    def test_status_method_when_playlist_loaded_contains_pos_as_songid(self):
        track = Track()
        self.b.current_playlist.load(Playlist(tracks=[track]))
        self.b.playback.current_track = track
        result = dict(self.h._status_status())
        self.assert_('songid' in result)
        self.assert_(int(result['songid']) >= 0)

    def test_status_method_when_playlist_loaded_contains_id_as_songid(self):
        track = Track(id=1)
        self.b.current_playlist.load(Playlist(tracks=[track]))
        self.b.playback.current_track = track
        result = dict(self.h._status_status())
        self.assert_('songid' in result)
        self.assertEqual(int(result['songid']), 1)

    def test_status_method_when_playing_contains_time_with_no_length(self):
        self.b.playback.current_track = Track(length=None)
        self.b.playback.state = self.b.playback.PLAYING
        result = dict(self.h._status_status())
        self.assert_('time' in result)
        (position, total) = result['time'].split(':')
        position = int(position)
        total = int(total)
        self.assert_(position <= total)

    def test_status_method_when_playing_contains_time_with_length(self):
        self.b.playback.current_track = Track(length=10000)
        self.b.playback.state = self.b.playback.PLAYING
        result = dict(self.h._status_status())
        self.assert_('time' in result)
        (position, total) = result['time'].split(':')
        position = int(position)
        total = int(total)
        self.assert_(position <= total)

    def test_status_method_when_playing_contains_elapsed(self):
        self.b.playback.state = self.b.playback.PAUSED
        self.b.playback._play_time_accumulated = 59123
        result = dict(self.h._status_status())
        self.assert_('elapsed' in result)
        self.assertEqual(int(result['elapsed']), 59123)

    def test_status_method_when_playing_contains_bitrate(self):
        self.b.playback.state = self.b.playback.PLAYING
        self.b.playback.current_track = Track(bitrate=320)
        result = dict(self.h._status_status())
        self.assert_('bitrate' in result)
        self.assertEqual(int(result['bitrate']), 320)


class PlaybackOptionsHandlerTest(unittest.TestCase):
    def setUp(self):
        self.m = DummyMixer()
        self.b = DummyBackend(mixer=self.m)
        self.h = frontend.MpdFrontend(backend=self.b)

    def test_consume_off(self):
        result = self.h.handle_request(u'consume "0"')
        self.assertFalse(self.b.playback.consume)
        self.assert_(u'OK' in result)

    def test_consume_on(self):
        result = self.h.handle_request(u'consume "1"')
        self.assertTrue(self.b.playback.consume)
        self.assert_(u'OK' in result)

    def test_crossfade(self):
        result = self.h.handle_request(u'crossfade "10"')
        self.assert_(u'ACK Not implemented' in result)

    def test_random_off(self):
        result = self.h.handle_request(u'random "0"')
        self.assertFalse(self.b.playback.random)
        self.assert_(u'OK' in result)

    def test_random_on(self):
        result = self.h.handle_request(u'random "1"')
        self.assertTrue(self.b.playback.random)
        self.assert_(u'OK' in result)

    def test_repeat_off(self):
        result = self.h.handle_request(u'repeat "0"')
        self.assertFalse(self.b.playback.repeat)
        self.assert_(u'OK' in result)

    def test_repeat_on(self):
        result = self.h.handle_request(u'repeat "1"')
        self.assertTrue(self.b.playback.repeat)
        self.assert_(u'OK' in result)

    def test_setvol_below_min(self):
        result = self.h.handle_request(u'setvol "-10"')
        self.assert_(u'OK' in result)
        self.assertEqual(0, self.b.mixer.volume)

    def test_setvol_min(self):
        result = self.h.handle_request(u'setvol "0"')
        self.assert_(u'OK' in result)
        self.assertEqual(0, self.b.mixer.volume)

    def test_setvol_middle(self):
        result = self.h.handle_request(u'setvol "50"')
        self.assert_(u'OK' in result)
        self.assertEqual(50, self.b.mixer.volume)

    def test_setvol_max(self):
        result = self.h.handle_request(u'setvol "100"')
        self.assert_(u'OK' in result)
        self.assertEqual(100, self.b.mixer.volume)

    def test_setvol_above_max(self):
        result = self.h.handle_request(u'setvol "110"')
        self.assert_(u'OK' in result)
        self.assertEqual(100, self.b.mixer.volume)

    def test_setvol_plus_is_ignored(self):
        result = self.h.handle_request(u'setvol "+10"')
        self.assert_(u'OK' in result)
        self.assertEqual(10, self.b.mixer.volume)

    def test_single_off(self):
        result = self.h.handle_request(u'single "0"')
        self.assertFalse(self.b.playback.single)
        self.assert_(u'OK' in result)

    def test_single_on(self):
        result = self.h.handle_request(u'single "1"')
        self.assertTrue(self.b.playback.single)
        self.assert_(u'OK' in result)

    def test_replay_gain_mode_off(self):
        result = self.h.handle_request(u'replay_gain_mode "off"')
        self.assert_(u'ACK Not implemented' in result)

    def test_replay_gain_mode_track(self):
        result = self.h.handle_request(u'replay_gain_mode "track"')
        self.assert_(u'ACK Not implemented' in result)

    def test_replay_gain_mode_album(self):
        result = self.h.handle_request(u'replay_gain_mode "album"')
        self.assert_(u'ACK Not implemented' in result)

    def test_replay_gain_status_default(self):
        expected = u'off'
        result = self.h.handle_request(u'replay_gain_status')
        self.assert_(u'OK' in result)
        self.assert_(expected in result)

    #def test_replay_gain_status_off(self):
    #    expected = u'off'
    #    self.h._replay_gain_mode(expected)
    #    result = self.h.handle_request(u'replay_gain_status')
    #    self.assert_(u'OK' in result)
    #    self.assert_(expected in result)

    #def test_replay_gain_status_track(self):
    #    expected = u'track'
    #    self.h._replay_gain_mode(expected)
    #    result = self.h.handle_request(u'replay_gain_status')
    #    self.assert_(u'OK' in result)
    #    self.assert_(expected in result)

    #def test_replay_gain_status_album(self):
    #    expected = u'album'
    #    self.h._replay_gain_mode(expected)
    #    result = self.h.handle_request(u'replay_gain_status')
    #    self.assert_(u'OK' in result)
    #    self.assert_(expected in result)


class PlaybackControlHandlerTest(unittest.TestCase):
    def setUp(self):
        self.m = DummyMixer()
        self.b = DummyBackend(mixer=self.m)
        self.h = frontend.MpdFrontend(backend=self.b)

    def test_next(self):
        result = self.h.handle_request(u'next')
        self.assert_(u'OK' in result)

    def test_pause_off(self):
        track = Track()
        self.b.current_playlist.playlist = Playlist(tracks=[track])
        self.b.playback.current_track = track
        self.h.handle_request(u'play "0"')
        self.h.handle_request(u'pause "1"')
        result = self.h.handle_request(u'pause "0"')
        self.assert_(u'OK' in result)
        self.assertEqual(self.b.playback.PLAYING, self.b.playback.state)

    def test_pause_on(self):
        track = Track()
        self.b.current_playlist.playlist = Playlist(tracks=[track])
        self.b.playback.current_track = track
        self.h.handle_request(u'play "0"')
        result = self.h.handle_request(u'pause "1"')
        self.assert_(u'OK' in result)
        self.assertEqual(self.b.playback.PAUSED, self.b.playback.state)

    def test_play_without_pos(self):
        track = Track()
        self.b.current_playlist.playlist = Playlist(tracks=[track])
        self.b.playback.current_track = track
        self.b.playback.state = self.b.playback.PAUSED
        result = self.h.handle_request(u'play')
        self.assert_(u'OK' in result)
        self.assertEqual(self.b.playback.PLAYING, self.b.playback.state)

    def test_play_with_pos(self):
        self.b.current_playlist.load(Playlist(tracks=[Track()]))
        result = self.h.handle_request(u'play "0"')
        self.assert_(u'OK' in result)
        self.assertEqual(self.b.playback.PLAYING, self.b.playback.state)

    def test_play_with_pos_out_of_bounds(self):
        self.b.current_playlist.load(Playlist())
        result = self.h.handle_request(u'play "0"')
        self.assert_(u'ACK Position out of bounds' in result)
        self.assertEqual(self.b.playback.STOPPED, self.b.playback.state)

    def test_play_minus_one_plays_first_in_playlist(self):
        track = Track(id=0)
        self.b.current_playlist.load(Playlist(tracks=[track]))
        result = self.h.handle_request(u'play "-1"')
        self.assert_(u'OK' in result)
        self.assertEqual(self.b.playback.PLAYING, self.b.playback.state)
        self.assertEqual(self.b.playback.current_track, track)

    def test_playid(self):
        self.b.current_playlist.load(Playlist(tracks=[Track(id=0)]))
        result = self.h.handle_request(u'playid "0"')
        self.assert_(u'OK' in result)
        self.assertEqual(self.b.playback.PLAYING, self.b.playback.state)

    def test_playid_minus_one_plays_first_in_playlist(self):
        track = Track(id=0)
        self.b.current_playlist.load(Playlist(tracks=[track]))
        result = self.h.handle_request(u'playid "-1"')
        self.assert_(u'OK' in result)
        self.assertEqual(self.b.playback.PLAYING, self.b.playback.state)
        self.assertEqual(self.b.playback.current_track, track)

    def test_playid_which_does_not_exist(self):
        self.b.current_playlist.load(Playlist(tracks=[Track(id=0)]))
        result = self.h.handle_request(u'playid "1"')
        self.assert_(u'ACK "id=1" match no tracks' in result)

    def test_previous(self):
        result = self.h.handle_request(u'previous')
        self.assert_(u'OK' in result)

    def test_seek(self):
        result = self.h.handle_request(u'seek "0" "30"')
        self.assert_(u'ACK Not implemented' in result)

    def test_seekid(self):
        result = self.h.handle_request(u'seekid "0" "30"')
        self.assert_(u'ACK Not implemented' in result)

    def test_stop(self):
        result = self.h.handle_request(u'stop')
        self.assert_(u'OK' in result)
        self.assertEqual(self.b.playback.STOPPED, self.b.playback.state)


class CurrentPlaylistHandlerTest(unittest.TestCase):
    def setUp(self):
        self.m = DummyMixer()
        self.b = DummyBackend(mixer=self.m)
        self.h = frontend.MpdFrontend(backend=self.b)

    def test_add(self):
        needle = Track(uri='dummy://foo')
        self.b.library._library = [Track(), Track(), needle, Track()]
        self.b.current_playlist.playlist = Playlist(
            tracks=[Track(), Track(), Track(), Track(), Track()])
        self.assertEqual(self.b.current_playlist.playlist.length, 5)
        result = self.h.handle_request(u'add "dummy://foo"')
        self.assertEqual(self.b.current_playlist.playlist.length, 6)
        self.assertEqual(self.b.current_playlist.playlist.tracks[5], needle)
        self.assert_(u'OK' in result)

    def test_addid_without_songpos(self):
        needle = Track(uri='dummy://foo', id=137)
        self.b.library._library = [Track(), Track(), needle, Track()]
        self.b.current_playlist.playlist = Playlist(
            tracks=[Track(), Track(), Track(), Track(), Track()])
        self.assertEqual(self.b.current_playlist.playlist.length, 5)
        result = self.h.handle_request(u'addid "dummy://foo"')
        self.assertEqual(self.b.current_playlist.playlist.length, 6)
        self.assertEqual(self.b.current_playlist.playlist.tracks[5], needle)
        self.assert_(u'Id: 137' in result)
        self.assert_(u'OK' in result)

    def test_addid_with_songpos(self):
        needle = Track(uri='dummy://foo', id=137)
        self.b.library._library = [Track(), Track(), needle, Track()]
        self.b.current_playlist.playlist = Playlist(
            tracks=[Track(), Track(), Track(), Track(), Track()])
        self.assertEqual(self.b.current_playlist.playlist.length, 5)
        result = self.h.handle_request(u'addid "dummy://foo" "3"')
        self.assertEqual(self.b.current_playlist.playlist.length, 6)
        self.assertEqual(self.b.current_playlist.playlist.tracks[3], needle)
        self.assert_(u'Id: 137' in result)
        self.assert_(u'OK' in result)

<<<<<<< HEAD
    def test_addid_with_songpos_out_of_bounds_should_ack(self):
        needle = Track(uri='dummy://foo', id=137)
        self.b.library._library = [Track(), Track(), needle, Track()]
        self.b.current_playlist.playlist = Playlist(
            tracks=[Track(), Track(), Track(), Track(), Track()])
        self.assertEqual(self.b.current_playlist.playlist.length, 5)
        result = self.h.handle_request(u'addid "dummy://foo" "6"')
        self.assert_(u'ACK Position out of bounds' in result)

    def test_addid_with_uri_not_found_in_library_should_ack(self):
        self.b.library._library = [Track(), Track(), Track()]
        result = self.h.handle_request(u'addid "dummy://foo"')
        self.assert_(u'ACK No such song' in result)
=======
    def test_add_uri_that_triggers_lookup_error(self):
        result = self.h.handle_request(u'add "dummy://foo bar baz"')
        self.assert_(u'ACK [50@0] {add} directory or file not found' in result)
>>>>>>> 98f2f676

    def test_clear(self):
        self.b.current_playlist.playlist = Playlist(
            tracks=[Track(), Track(), Track(), Track(), Track()])
        self.assertEqual(self.b.current_playlist.playlist.length, 5)
        result = self.h.handle_request(u'clear')
        self.assertEqual(self.b.current_playlist.playlist.length, 0)
        self.assertEqual(self.b.playback.current_track, None)
        self.assert_(u'OK' in result)

    def test_delete_songpos(self):
        self.b.current_playlist.playlist = Playlist(
            tracks=[Track(), Track(), Track(), Track(), Track()])
        self.assertEqual(self.b.current_playlist.playlist.length, 5)
        result = self.h.handle_request(u'delete "2"')
        self.assertEqual(self.b.current_playlist.playlist.length, 4)
        self.assert_(u'OK' in result)

    def test_delete_songpos_out_of_bounds(self):
        self.b.current_playlist.playlist = Playlist(
            tracks=[Track(), Track(), Track(), Track(), Track()])
        self.assertEqual(self.b.current_playlist.playlist.length, 5)
        result = self.h.handle_request(u'delete "5"')
        self.assertEqual(self.b.current_playlist.playlist.length, 5)
        self.assert_(u'ACK Position out of bounds' in result)

    def test_delete_open_range(self):
        self.b.current_playlist.playlist = Playlist(
            tracks=[Track(), Track(), Track(), Track(), Track()])
        self.assertEqual(self.b.current_playlist.playlist.length, 5)
        result = self.h.handle_request(u'delete "1:"')
        self.assertEqual(self.b.current_playlist.playlist.length, 1)
        self.assert_(u'OK' in result)

    def test_delete_closed_range(self):
        self.b.current_playlist.playlist = Playlist(
            tracks=[Track(), Track(), Track(), Track(), Track()])
        self.assertEqual(self.b.current_playlist.playlist.length, 5)
        result = self.h.handle_request(u'delete "1:3"')
        self.assertEqual(self.b.current_playlist.playlist.length, 3)
        self.assert_(u'OK' in result)

    def test_delete_range_out_of_bounds(self):
        self.b.current_playlist.playlist = Playlist(
            tracks=[Track(), Track(), Track(), Track(), Track()])
        self.assertEqual(self.b.current_playlist.playlist.length, 5)
        result = self.h.handle_request(u'delete "5:7"')
        self.assertEqual(self.b.current_playlist.playlist.length, 5)
        self.assert_(u'ACK Position out of bounds' in result)

    def test_deleteid(self):
        self.b.current_playlist.load(Playlist(tracks=[Track(id=0), Track()]))
        self.assertEqual(self.b.current_playlist.playlist.length, 2)
        result = self.h.handle_request(u'deleteid "0"')
        self.assertEqual(self.b.current_playlist.playlist.length, 1)
        self.assert_(u'OK' in result)

    def test_deleteid_does_not_exist(self):
        self.b.current_playlist.load(Playlist(tracks=[Track(id=1), Track()]))
        self.assertEqual(self.b.current_playlist.playlist.length, 2)
        result = self.h.handle_request(u'deleteid "0"')
        self.assertEqual(self.b.current_playlist.playlist.length, 2)
        self.assert_(u'ACK "id=0" match no tracks' in result)

    def test_move_songpos(self):
        self.b.current_playlist.load(Playlist(tracks=[
            Track(name='a'), Track(name='b'), Track(name='c'),
            Track(name='d'), Track(name='e'), Track(name='f')]))
        result = self.h.handle_request(u'move "1" "0"')
        self.assertEqual(self.b.current_playlist.playlist.tracks[0].name, 'b')
        self.assertEqual(self.b.current_playlist.playlist.tracks[1].name, 'a')
        self.assertEqual(self.b.current_playlist.playlist.tracks[2].name, 'c')
        self.assertEqual(self.b.current_playlist.playlist.tracks[3].name, 'd')
        self.assertEqual(self.b.current_playlist.playlist.tracks[4].name, 'e')
        self.assertEqual(self.b.current_playlist.playlist.tracks[5].name, 'f')
        self.assert_(u'OK' in result)

    def test_move_open_range(self):
        self.b.current_playlist.load(Playlist(tracks=[
            Track(name='a'), Track(name='b'), Track(name='c'),
            Track(name='d'), Track(name='e'), Track(name='f')]))
        result = self.h.handle_request(u'move "2:" "0"')
        self.assertEqual(self.b.current_playlist.playlist.tracks[0].name, 'c')
        self.assertEqual(self.b.current_playlist.playlist.tracks[1].name, 'd')
        self.assertEqual(self.b.current_playlist.playlist.tracks[2].name, 'e')
        self.assertEqual(self.b.current_playlist.playlist.tracks[3].name, 'f')
        self.assertEqual(self.b.current_playlist.playlist.tracks[4].name, 'a')
        self.assertEqual(self.b.current_playlist.playlist.tracks[5].name, 'b')
        self.assert_(u'OK' in result)

    def test_move_closed_range(self):
        self.b.current_playlist.load(Playlist(tracks=[
            Track(name='a'), Track(name='b'), Track(name='c'),
            Track(name='d'), Track(name='e'), Track(name='f')]))
        result = self.h.handle_request(u'move "1:3" "0"')
        self.assertEqual(self.b.current_playlist.playlist.tracks[0].name, 'b')
        self.assertEqual(self.b.current_playlist.playlist.tracks[1].name, 'c')
        self.assertEqual(self.b.current_playlist.playlist.tracks[2].name, 'a')
        self.assertEqual(self.b.current_playlist.playlist.tracks[3].name, 'd')
        self.assertEqual(self.b.current_playlist.playlist.tracks[4].name, 'e')
        self.assertEqual(self.b.current_playlist.playlist.tracks[5].name, 'f')
        self.assert_(u'OK' in result)

    def test_moveid(self):
        self.b.current_playlist.load(Playlist(tracks=[
            Track(name='a'), Track(name='b'), Track(name='c'),
            Track(name='d'), Track(name='e', id=137), Track(name='f')]))
        result = self.h.handle_request(u'moveid "137" "2"')
        self.assertEqual(self.b.current_playlist.playlist.tracks[0].name, 'a')
        self.assertEqual(self.b.current_playlist.playlist.tracks[1].name, 'b')
        self.assertEqual(self.b.current_playlist.playlist.tracks[2].name, 'e')
        self.assertEqual(self.b.current_playlist.playlist.tracks[3].name, 'c')
        self.assertEqual(self.b.current_playlist.playlist.tracks[4].name, 'd')
        self.assertEqual(self.b.current_playlist.playlist.tracks[5].name, 'f')
        self.assert_(u'OK' in result)

    def test_playlist_returns_same_as_playlistinfo(self):
        playlist_result = self.h.handle_request(u'playlist')
        playlistinfo_result = self.h.handle_request(u'playlistinfo')
        self.assertEqual(playlist_result, playlistinfo_result)

    def test_playlistfind(self):
        result = self.h.handle_request(u'playlistfind "tag" "needle"')
        self.assert_(u'ACK Not implemented' in result)

    def test_playlistfind_by_filename(self):
        result = self.h.handle_request(u'playlistfind "filename" "file:///dev/null"')
        self.assert_(u'OK' in result)

    def test_playlistfind_by_filename_without_quotes(self):
        result = self.h.handle_request(u'playlistfind filename "file:///dev/null"')
        self.assert_(u'OK' in result)

    def test_playlistfind_by_filename_in_current_playlist(self):
        self.b.current_playlist.playlist = Playlist(tracks=[
            Track(uri='file:///exists')])
        result = self.h.handle_request(u'playlistfind filename "file:///exists"')
        self.assert_(u'file: file:///exists' in result)
        self.assert_(u'OK' in result)

    def test_playlistid_without_songid(self):
        self.b.current_playlist.load(Playlist(
            tracks=[Track(name='a', id=33), Track(name='b', id=38)]))
        result = self.h.handle_request(u'playlistid')
        self.assert_(u'Title: a' in result)
        self.assert_(u'Id: 33' in result)
        self.assert_(u'Title: b' in result)
        self.assert_(u'Id: 38' in result)
        self.assert_(u'OK' in result)

    def test_playlistid_with_songid(self):
        self.b.current_playlist.load(Playlist(
            tracks=[Track(name='a', id=33), Track(name='b', id=38)]))
        result = self.h.handle_request(u'playlistid "38"')
        self.assert_(u'Title: a' not in result)
        self.assert_(u'Id: 33' not in result)
        self.assert_(u'Title: b' in result)
        self.assert_(u'Id: 38' in result)
        self.assert_(u'OK' in result)

    def test_playlistid_with_not_existing_songid_fails(self):
        self.b.current_playlist.load(Playlist(
            tracks=[Track(name='a', id=33), Track(name='b', id=38)]))
        result = self.h.handle_request(u'playlistid "25"')
        self.assert_(u'ACK "id=25" match no tracks' in result)

    def test_playlistinfo_without_songpos_or_range(self):
        # FIXME testing just ok is not enough
        result = self.h.handle_request(u'playlistinfo')
        self.assert_(u'OK' in result)

    def test_playlistinfo_with_songpos(self):
        # FIXME testing just ok is not enough
        result = self.h.handle_request(u'playlistinfo "5"')
        self.assert_(u'OK' in result)

    def test_playlistinfo_with_negative_songpos_same_as_playlistinfo(self):
        result1 = self.h.handle_request(u'playlistinfo "-1"')
        result2 = self.h.handle_request(u'playlistinfo')
        self.assertEqual(result1, result2)

    def test_playlistinfo_with_open_range(self):
        # FIXME testing just ok is not enough
        result = self.h.handle_request(u'playlistinfo "10:"')
        self.assert_(u'OK' in result)

    def test_playlistinfo_with_closed_range(self):
        # FIXME testing just ok is not enough
        result = self.h.handle_request(u'playlistinfo "10:20"')
        self.assert_(u'OK' in result)

    def test_playlistsearch(self):
        result = self.h.handle_request(u'playlistsearch "tag" "needle"')
        self.assert_(u'ACK Not implemented' in result)

    def test_plchanges(self):
        self.b.current_playlist.load(Playlist(
            tracks=[Track(name='a'), Track(name='b'), Track(name='c')]))
        result = self.h.handle_request(u'plchanges "0"')
        self.assert_(u'Title: a' in result)
        self.assert_(u'Title: b' in result)
        self.assert_(u'Title: c' in result)
        self.assert_(u'OK' in result)

    def test_plchangesposid(self):
        self.b.current_playlist.load(Playlist(
            tracks=[Track(id=11), Track(id=12), Track(id=13)]))
        result = self.h.handle_request(u'plchangesposid "0"')
        self.assert_(u'cpos: 0' in result)
        self.assert_(u'Id: 11' in result)
        self.assert_(u'cpos: 2' in result)
        self.assert_(u'Id: 12' in result)
        self.assert_(u'cpos: 2' in result)
        self.assert_(u'Id: 13' in result)
        self.assert_(u'OK' in result)

    def test_shuffle_without_range(self):
        self.b.current_playlist.load(Playlist(tracks=[
            Track(name='a'), Track(name='b'), Track(name='c'),
            Track(name='d'), Track(name='e'), Track(name='f')]))
        self.assertEqual(self.b.current_playlist.version, 1)
        result = self.h.handle_request(u'shuffle')
        self.assertEqual(self.b.current_playlist.version, 2)
        self.assert_(u'OK' in result)

    def test_shuffle_with_open_range(self):
        self.b.current_playlist.load(Playlist(tracks=[
            Track(name='a'), Track(name='b'), Track(name='c'),
            Track(name='d'), Track(name='e'), Track(name='f')]))
        self.assertEqual(self.b.current_playlist.version, 1)
        result = self.h.handle_request(u'shuffle "4:"')
        self.assertEqual(self.b.current_playlist.version, 2)
        self.assertEqual(self.b.current_playlist.playlist.tracks[0].name, 'a')
        self.assertEqual(self.b.current_playlist.playlist.tracks[1].name, 'b')
        self.assertEqual(self.b.current_playlist.playlist.tracks[2].name, 'c')
        self.assertEqual(self.b.current_playlist.playlist.tracks[3].name, 'd')
        self.assert_(u'OK' in result)

    def test_shuffle_with_closed_range(self):
        self.b.current_playlist.load(Playlist(tracks=[
            Track(name='a'), Track(name='b'), Track(name='c'),
            Track(name='d'), Track(name='e'), Track(name='f')]))
        self.assertEqual(self.b.current_playlist.version, 1)
        result = self.h.handle_request(u'shuffle "1:3"')
        self.assertEqual(self.b.current_playlist.version, 2)
        self.assertEqual(self.b.current_playlist.playlist.tracks[0].name, 'a')
        self.assertEqual(self.b.current_playlist.playlist.tracks[3].name, 'd')
        self.assertEqual(self.b.current_playlist.playlist.tracks[4].name, 'e')
        self.assertEqual(self.b.current_playlist.playlist.tracks[5].name, 'f')
        self.assert_(u'OK' in result)

    def test_swap(self):
        self.b.current_playlist.load(Playlist(tracks=[
            Track(name='a'), Track(name='b'), Track(name='c'),
            Track(name='d'), Track(name='e'), Track(name='f')]))
        result = self.h.handle_request(u'swap "1" "4"')
        self.assertEqual(self.b.current_playlist.playlist.tracks[0].name, 'a')
        self.assertEqual(self.b.current_playlist.playlist.tracks[1].name, 'e')
        self.assertEqual(self.b.current_playlist.playlist.tracks[2].name, 'c')
        self.assertEqual(self.b.current_playlist.playlist.tracks[3].name, 'd')
        self.assertEqual(self.b.current_playlist.playlist.tracks[4].name, 'b')
        self.assertEqual(self.b.current_playlist.playlist.tracks[5].name, 'f')
        self.assert_(u'OK' in result)

    def test_swapid(self):
        self.b.current_playlist.load(Playlist(tracks=[
            Track(name='a'), Track(name='b', id=13), Track(name='c'),
            Track(name='d'), Track(name='e', id=29), Track(name='f')]))
        result = self.h.handle_request(u'swapid "13" "29"')
        self.assertEqual(self.b.current_playlist.playlist.tracks[0].name, 'a')
        self.assertEqual(self.b.current_playlist.playlist.tracks[1].name, 'e')
        self.assertEqual(self.b.current_playlist.playlist.tracks[2].name, 'c')
        self.assertEqual(self.b.current_playlist.playlist.tracks[3].name, 'd')
        self.assertEqual(self.b.current_playlist.playlist.tracks[4].name, 'b')
        self.assertEqual(self.b.current_playlist.playlist.tracks[5].name, 'f')
        self.assert_(u'OK' in result)


class StoredPlaylistsHandlerTest(unittest.TestCase):
    def setUp(self):
        self.m = DummyMixer()
        self.b = DummyBackend(mixer=self.m)
        self.h = frontend.MpdFrontend(backend=self.b)

    def test_listplaylist(self):
        self.b.stored_playlists.playlists = [
            Playlist(name='name', tracks=[Track(uri='file:///dev/urandom')])]
        result = self.h.handle_request(u'listplaylist "name"')
        self.assert_(u'file: file:///dev/urandom' in result)
        self.assert_(u'OK' in result)

    def test_listplaylist_fails_if_no_playlist_is_found(self):
        result = self.h.handle_request(u'listplaylist "name"')
        self.assert_(u'ACK "name=name" match no playlists' in result)

    def test_listplaylistinfo(self):
        self.b.stored_playlists.playlists = [
            Playlist(name='name', tracks=[Track(uri='file:///dev/urandom')])]
        result = self.h.handle_request(u'listplaylistinfo "name"')
        self.assert_(u'file: file:///dev/urandom' in result)
        self.assert_(u'Track: 0' in result)
        self.assert_(u'Pos: 0' not in result)
        self.assert_(u'OK' in result)

    def test_listplaylistinfo_fails_if_no_playlist_is_found(self):
        result = self.h.handle_request(u'listplaylistinfo "name"')
        self.assert_(u'ACK "name=name" match no playlists' in result)

    def test_listplaylists(self):
        last_modified = dt.datetime(2001, 3, 17, 13, 41, 17)
        self.b.stored_playlists.playlists = [Playlist(name='a',
            last_modified=last_modified)]
        result = self.h.handle_request(u'listplaylists')
        self.assert_(u'playlist: a' in result)
        self.assert_(u'Last-Modified: 2001-03-17T13:41:17' in result)
        self.assert_(u'OK' in result)

    def test_load(self):
        result = self.h.handle_request(u'load "name"')
        self.assert_(u'OK' in result)

    def test_load_appends(self):
        raise SkipTest

    def test_playlistadd(self):
        result = self.h.handle_request(
            u'playlistadd "name" "file:///dev/urandom"')
        self.assert_(u'ACK Not implemented' in result)

    def test_playlistclear(self):
        result = self.h.handle_request(u'playlistclear "name"')
        self.assert_(u'ACK Not implemented' in result)

    def test_playlistdelete(self):
        result = self.h.handle_request(u'playlistdelete "name" "5"')
        self.assert_(u'ACK Not implemented' in result)

    def test_playlistmove(self):
        result = self.h.handle_request(u'playlistmove "name" "5" "10"')
        self.assert_(u'ACK Not implemented' in result)

    def test_rename(self):
        result = self.h.handle_request(u'rename "old_name" "new_name"')
        self.assert_(u'ACK Not implemented' in result)

    def test_rm(self):
        result = self.h.handle_request(u'rm "name"')
        self.assert_(u'ACK Not implemented' in result)

    def test_save(self):
        result = self.h.handle_request(u'save "name"')
        self.assert_(u'ACK Not implemented' in result)


class MusicDatabaseHandlerTest(unittest.TestCase):
    def setUp(self):
        self.m = DummyMixer()
        self.b = DummyBackend(mixer=self.m)
        self.h = frontend.MpdFrontend(backend=self.b)

    def test_count(self):
        result = self.h.handle_request(u'count "tag" "needle"')
        self.assert_(u'songs: 0' in result)
        self.assert_(u'playtime: 0' in result)
        self.assert_(u'OK' in result)

    def test_find_album(self):
        result = self.h.handle_request(u'find "album" "what"')
        self.assert_(u'OK' in result)

    def test_find_album_without_quotes(self):
        result = self.h.handle_request(u'find album "what"')
        self.assert_(u'OK' in result)

    def test_find_artist(self):
        result = self.h.handle_request(u'find "artist" "what"')
        self.assert_(u'OK' in result)

    def test_find_artist_without_quotes(self):
        result = self.h.handle_request(u'find artist "what"')
        self.assert_(u'OK' in result)

    def test_find_title(self):
        result = self.h.handle_request(u'find "title" "what"')
        self.assert_(u'OK' in result)

    def test_find_title_without_quotes(self):
        result = self.h.handle_request(u'find title "what"')
        self.assert_(u'OK' in result)

    def test_find_else_should_fail(self):
        result = self.h.handle_request(u'find "somethingelse" "what"')
        self.assert_(u'ACK Unknown command' in result[0])

    def test_find_album_and_artist(self):
        result = self.h.handle_request(u'find album "album_what" artist "artist_what"')
        self.assert_(u'OK' in result)

    def test_findadd(self):
        result = self.h.handle_request(u'findadd "album" "what"')
        self.assert_(u'OK' in result)

    def test_list_artist(self):
        result = self.h.handle_request(u'list "artist"')
        self.assert_(u'OK' in result)

    def test_list_artist_with_artist_should_fail(self):
        result = self.h.handle_request(u'list "artist" "anartist"')
        self.assert_(u'ACK Unknown command' in result[0])

    def test_list_album_without_artist(self):
        result = self.h.handle_request(u'list "album"')
        self.assert_(u'OK' in result)

    def test_list_album_with_artist(self):
        result = self.h.handle_request(u'list "album" "anartist"')
        self.assert_(u'OK' in result)

    def test_listall(self):
        result = self.h.handle_request(u'listall "file:///dev/urandom"')
        self.assert_(u'ACK Not implemented' in result)

    def test_listallinfo(self):
        result = self.h.handle_request(u'listallinfo "file:///dev/urandom"')
        self.assert_(u'ACK Not implemented' in result)

    def test_lsinfo_without_path_returns_same_as_listplaylists(self):
        lsinfo_result = self.h.handle_request(u'lsinfo')
        listplaylists_result = self.h.handle_request(u'listplaylists')
        self.assertEqual(lsinfo_result, listplaylists_result)

    def test_lsinfo_with_empty_path_returns_same_as_listplaylists(self):
        lsinfo_result = self.h.handle_request(u'lsinfo ""')
        listplaylists_result = self.h.handle_request(u'listplaylists')
        self.assertEqual(lsinfo_result, listplaylists_result)

    def test_lsinfo_for_root_returns_same_as_listplaylists(self):
        lsinfo_result = self.h.handle_request(u'lsinfo "/"')
        listplaylists_result = self.h.handle_request(u'listplaylists')
        self.assertEqual(lsinfo_result, listplaylists_result)

    def test_search_album(self):
        result = self.h.handle_request(u'search "album" "analbum"')
        self.assert_(u'OK' in result)

    def test_search_album_without_quotes(self):
        result = self.h.handle_request(u'search album "analbum"')
        self.assert_(u'OK' in result)

    def test_search_artist(self):
        result = self.h.handle_request(u'search "artist" "anartist"')
        self.assert_(u'OK' in result)

    def test_search_artist_without_quotes(self):
        result = self.h.handle_request(u'search artist "anartist"')
        self.assert_(u'OK' in result)

    def test_search_filename(self):
        result = self.h.handle_request(u'search "filename" "afilename"')
        self.assert_(u'OK' in result)

    def test_search_filename_without_quotes(self):
        result = self.h.handle_request(u'search filename "afilename"')
        self.assert_(u'OK' in result)

    def test_search_title(self):
        result = self.h.handle_request(u'search "title" "atitle"')
        self.assert_(u'OK' in result)

    def test_search_title_without_quotes(self):
        result = self.h.handle_request(u'search title "atitle"')
        self.assert_(u'OK' in result)

    def test_search_any(self):
        result = self.h.handle_request(u'search "any" "anything"')
        self.assert_(u'OK' in result)

    def test_search_any_without_quotes(self):
        result = self.h.handle_request(u'search any "anything"')
        self.assert_(u'OK' in result)

    def test_search_else_should_fail(self):
        result = self.h.handle_request(u'search "sometype" "something"')
        self.assert_(u'ACK Unknown command' in result[0])

    def test_update_without_uri(self):
        result = self.h.handle_request(u'update')
        self.assert_(u'OK' in result)
        self.assert_(u'updating_db: 0' in result)

    def test_update_with_uri(self):
        result = self.h.handle_request(u'update "file:///dev/urandom"')
        self.assert_(u'OK' in result)
        self.assert_(u'updating_db: 0' in result)

    def test_rescan_without_uri(self):
        result = self.h.handle_request(u'rescan')
        self.assert_(u'OK' in result)
        self.assert_(u'updating_db: 0' in result)

    def test_rescan_with_uri(self):
        result = self.h.handle_request(u'rescan "file:///dev/urandom"')
        self.assert_(u'OK' in result)
        self.assert_(u'updating_db: 0' in result)


class StickersHandlerTest(unittest.TestCase):
    def setUp(self):
        self.m = DummyMixer()
        self.b = DummyBackend(mixer=self.m)
        self.h = frontend.MpdFrontend(backend=self.b)

    def test_sticker_get(self):
        result = self.h.handle_request(
            u'sticker get "song" "file:///dev/urandom" "a_name"')
        self.assert_(u'ACK Not implemented' in result)

    def test_sticker_set(self):
        result = self.h.handle_request(
            u'sticker set "song" "file:///dev/urandom" "a_name" "a_value"')
        self.assert_(u'ACK Not implemented' in result)

    def test_sticker_delete_with_name(self):
        result = self.h.handle_request(
            u'sticker delete "song" "file:///dev/urandom" "a_name"')
        self.assert_(u'ACK Not implemented' in result)

    def test_sticker_delete_without_name(self):
        result = self.h.handle_request(
            u'sticker delete "song" "file:///dev/urandom"')
        self.assert_(u'ACK Not implemented' in result)

    def test_sticker_list(self):
        result = self.h.handle_request(
            u'sticker list "song" "file:///dev/urandom"')
        self.assert_(u'ACK Not implemented' in result)

    def test_sticker_find(self):
        result = self.h.handle_request(
            u'sticker find "song" "file:///dev/urandom" "a_name"')
        self.assert_(u'ACK Not implemented' in result)


class ConnectionHandlerTest(unittest.TestCase):
    def setUp(self):
        self.m = DummyMixer()
        self.b = DummyBackend(mixer=self.m)
        self.h = frontend.MpdFrontend(backend=self.b)

    def test_close(self):
        result = self.h.handle_request(u'close')
        self.assert_(u'OK' in result)

    def test_empty_request(self):
        result = self.h.handle_request(u'')
        self.assert_(u'OK' in result)

    def test_kill(self):
        result = self.h.handle_request(u'kill')
        self.assert_(u'OK' in result)

    def test_password(self):
        result = self.h.handle_request(u'password "secret"')
        self.assert_(u'ACK Not implemented' in result)

    def test_ping(self):
        result = self.h.handle_request(u'ping')
        self.assert_(u'OK' in result)


class AudioOutputHandlerTest(unittest.TestCase):
    def setUp(self):
        self.m = DummyMixer()
        self.b = DummyBackend(mixer=self.m)
        self.h = frontend.MpdFrontend(backend=self.b)

    def test_enableoutput(self):
        result = self.h.handle_request(u'enableoutput "0"')
        self.assert_(u'ACK Not implemented' in result)

    def test_disableoutput(self):
        result = self.h.handle_request(u'disableoutput "0"')
        self.assert_(u'ACK Not implemented' in result)

    def test_outputs(self):
        result = self.h.handle_request(u'outputs')
        self.assert_(u'outputid: 0' in result)
        self.assert_(u'outputname: DummyBackend' in result)
        self.assert_(u'outputenabled: 1' in result)
        self.assert_(u'OK' in result)


class ReflectionHandlerTest(unittest.TestCase):
    def setUp(self):
        self.m = DummyMixer()
        self.b = DummyBackend(mixer=self.m)
        self.h = frontend.MpdFrontend(backend=self.b)

    def test_commands(self):
        result = self.h.handle_request(u'commands')
        self.assert_(u'OK' in result)

    def test_decoders(self):
        result = self.h.handle_request(u'decoders')
        self.assert_(u'ACK Not implemented' in result)

    def test_notcommands(self):
        result = self.h.handle_request(u'notcommands')
        self.assert_(u'OK' in result)

    def test_tagtypes(self):
        result = self.h.handle_request(u'tagtypes')
        self.assert_(u'OK' in result)

    def test_urlhandlers(self):
        result = self.h.handle_request(u'urlhandlers')
        self.assert_(u'OK' in result)
        self.assert_(u'handler: dummy:' in result)<|MERGE_RESOLUTION|>--- conflicted
+++ resolved
@@ -523,6 +523,10 @@
         self.assertEqual(self.b.current_playlist.playlist.tracks[5], needle)
         self.assert_(u'OK' in result)
 
+    def test_add_with_uri_not_found_in_library_should_ack(self):
+        result = self.h.handle_request(u'add "dummy://foo"')
+        self.assert_(u'ACK No such song' in result)
+
     def test_addid_without_songpos(self):
         needle = Track(uri='dummy://foo', id=137)
         self.b.library._library = [Track(), Track(), needle, Track()]
@@ -547,7 +551,6 @@
         self.assert_(u'Id: 137' in result)
         self.assert_(u'OK' in result)
 
-<<<<<<< HEAD
     def test_addid_with_songpos_out_of_bounds_should_ack(self):
         needle = Track(uri='dummy://foo', id=137)
         self.b.library._library = [Track(), Track(), needle, Track()]
@@ -558,14 +561,8 @@
         self.assert_(u'ACK Position out of bounds' in result)
 
     def test_addid_with_uri_not_found_in_library_should_ack(self):
-        self.b.library._library = [Track(), Track(), Track()]
         result = self.h.handle_request(u'addid "dummy://foo"')
         self.assert_(u'ACK No such song' in result)
-=======
-    def test_add_uri_that_triggers_lookup_error(self):
-        result = self.h.handle_request(u'add "dummy://foo bar baz"')
-        self.assert_(u'ACK [50@0] {add} directory or file not found' in result)
->>>>>>> 98f2f676
 
     def test_clear(self):
         self.b.current_playlist.playlist = Playlist(
