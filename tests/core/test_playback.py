from __future__ import absolute_import, unicode_literals

import unittest

import mock

import pykka

from mopidy import backend, core
from mopidy.internal import deprecation
from mopidy.internal.models import PlaybackState
from mopidy.models import Track

from tests import dummy_audio


class TestPlaybackProvider(backend.PlaybackProvider):
    def translate_uri(self, uri):
        if 'error' in uri:
            raise Exception(uri)
        elif 'unplayable' in uri:
            return None
        else:
            return uri


# TODO: Replace this with dummy_backend now that it uses a real
# playbackprovider Since we rely on our DummyAudio to actually emit events we
# need a "real" backend and not a mock so the right calls make it through to
# audio.
class TestBackend(pykka.ThreadingActor, backend.Backend):
    uri_schemes = ['dummy']

    def __init__(self, config, audio):
        super(TestBackend, self).__init__()
        self.playback = TestPlaybackProvider(audio=audio, backend=self)


class BaseTest(unittest.TestCase):
    config = {'core': {'max_tracklist_length': 10000}}
    tracks = [Track(uri='dummy:a', length=1234),
              Track(uri='dummy:b', length=1234),
              Track(uri='dummy:c', length=1234)]

    def setUp(self):  # noqa: N802
        # TODO: use create_proxy helpers.
        self.audio = dummy_audio.DummyAudio.start().proxy()
        self.backend = TestBackend.start(
            audio=self.audio, config=self.config).proxy()
        self.core = core.Core(
            audio=self.audio, backends=[self.backend], config=self.config)
        self.playback = self.core.playback

        # We don't have a core actor running, so call about to finish directly.
        self.audio.set_about_to_finish_callback(
            self.playback._on_about_to_finish)

        with deprecation.ignore('core.tracklist.add:tracks_arg'):
            self.core.tracklist.add(self.tracks)

        self.events = []
        self.patcher = mock.patch('mopidy.audio.listener.AudioListener.send')
        self.send_mock = self.patcher.start()

        def send(event, **kwargs):
            self.events.append((event, kwargs))

        self.send_mock.side_effect = send

    def tearDown(self):  # noqa: N802
        pykka.ActorRegistry.stop_all()
        self.patcher.stop()

    def replay_events(self, until=None):
        while self.events:
            if self.events[0][0] == until:
                break
            event, kwargs = self.events.pop(0)
            self.core.on_event(event, **kwargs)

    def trigger_about_to_finish(self, replay_until=None):
        self.replay_events()
        callback = self.audio.get_about_to_finish_callback().get()
        callback()
        self.replay_events(until=replay_until)


class TestPlayHandling(BaseTest):

    def test_get_current_tl_track_play(self):
        tl_tracks = self.core.tracklist.get_tl_tracks()

        self.core.playback.play(tl_tracks[0])
        self.replay_events()

        self.assertEqual(
            self.core.playback.get_current_tl_track(), tl_tracks[0])

    def test_get_current_track_play(self):
        tl_tracks = self.core.tracklist.get_tl_tracks()

        self.core.playback.play(tl_tracks[0])
        self.replay_events()

        self.assertEqual(
            self.core.playback.get_current_track(), self.tracks[0])

    def test_get_current_tlid_play(self):
        tl_tracks = self.core.tracklist.get_tl_tracks()

        self.core.playback.play(tl_tracks[0])
        self.replay_events()

        self.assertEqual(
            self.core.playback.get_current_tlid(), tl_tracks[0].tlid)

    def test_play_skips_to_next_on_unplayable_track(self):
        """Checks that we handle backend.change_track failing."""
        tl_tracks = self.core.tracklist.get_tl_tracks()

        self.audio.trigger_fake_playback_failure(tl_tracks[0].track.uri)

        self.core.playback.play(tl_tracks[0])
        self.replay_events()

        current_tl_track = self.core.playback.get_current_tl_track()
        self.assertEqual(tl_tracks[1], current_tl_track)

    def test_resume_skips_to_next_on_unplayable_track(self):
        """Checks that we handle backend.change_track failing when
           resuming playback."""
        tl_tracks = self.core.tracklist.get_tl_tracks()

        self.core.playback.play(tl_tracks[0])
        self.core.playback.pause()

        self.audio.trigger_fake_playback_failure(tl_tracks[1].track.uri)

        self.core.playback.next()
        self.core.playback.resume()
        self.replay_events()

        current_tl_track = self.core.playback.get_current_tl_track()
        self.assertEqual(tl_tracks[2], current_tl_track)

    def test_play_tlid(self):
        tl_tracks = self.core.tracklist.get_tl_tracks()

        self.core.playback.play(tlid=tl_tracks[1].tlid)
        self.replay_events()

        current_tl_track = self.core.playback.get_current_tl_track()
        self.assertEqual(tl_tracks[1], current_tl_track)


class TestNextHandling(BaseTest):

    def test_get_current_tl_track_next(self):
        self.core.playback.play()
        self.replay_events()

        self.core.playback.next()
        self.replay_events()

        tl_tracks = self.core.tracklist.get_tl_tracks()
        current_tl_track = self.core.playback.get_current_tl_track()
        self.assertEqual(current_tl_track, tl_tracks[1])

    def test_get_pending_tl_track_next(self):
        self.core.playback.play()
        self.replay_events()

        self.core.playback.next()

        tl_tracks = self.core.tracklist.get_tl_tracks()
        self.assertEqual(self.core.playback._pending_tl_track, tl_tracks[1])

    def test_get_current_track_next(self):
        self.core.playback.play()
        self.replay_events()

        self.core.playback.next()
        self.replay_events()

        current_track = self.core.playback.get_current_track()
        self.assertEqual(current_track, self.tracks[1])

    def test_next_keeps_finished_track_in_tracklist(self):
        tl_track = self.core.tracklist.get_tl_tracks()[0]

        self.core.playback.play(tl_track)
        self.replay_events()

        self.core.playback.next()
        self.replay_events()

        self.assertIn(tl_track, self.core.tracklist.tl_tracks)

    def test_next_skips_over_unplayable_track(self):
        tl_tracks = self.core.tracklist.get_tl_tracks()
        self.audio.trigger_fake_playback_failure(tl_tracks[1].track.uri)
        self.core.playback.play(tl_tracks[0])
        self.replay_events()

        self.core.playback.next()
        self.replay_events()

        assert self.core.playback.get_current_tl_track() == tl_tracks[2]

    def test_next_skips_over_change_track_error(self):
        # Trigger an exception in translate_uri.
        track = Track(uri='dummy:error', length=1234)
        self.core.tracklist.add(tracks=[track], at_position=1)

        tl_tracks = self.core.tracklist.get_tl_tracks()

        self.core.playback.play()
        self.replay_events()

        self.core.playback.next()
        self.replay_events()

        assert self.core.playback.get_current_tl_track() == tl_tracks[2]

    def test_next_skips_over_change_track_unplayable(self):
        # Make translate_uri return None.
        track = Track(uri='dummy:unplayable', length=1234)
        self.core.tracklist.add(tracks=[track], at_position=1)

        tl_tracks = self.core.tracklist.get_tl_tracks()

        self.core.playback.play()
        self.replay_events()

        self.core.playback.next()
        self.replay_events()

        assert self.core.playback.get_current_tl_track() == tl_tracks[2]


class TestPreviousHandling(BaseTest):
    # TODO Test previous() more

    def test_get_current_tl_track_prev(self):
        tl_tracks = self.core.tracklist.get_tl_tracks()

        self.core.playback.play(tl_tracks[1])
        self.core.playback.previous()
        self.replay_events()

        self.assertEqual(
            self.core.playback.get_current_tl_track(), tl_tracks[0])

    def test_get_current_track_prev(self):
        tl_tracks = self.core.tracklist.get_tl_tracks()

        self.core.playback.play(tl_tracks[1])
        self.core.playback.previous()
        self.replay_events()

        self.assertEqual(
            self.core.playback.get_current_track(), self.tracks[0])

    def test_previous_keeps_finished_track_in_tracklist(self):
        tl_tracks = self.core.tracklist.get_tl_tracks()

        self.core.playback.play(tl_tracks[1])

        self.core.playback.previous()
        self.replay_events()

        self.assertIn(tl_tracks[1], self.core.tracklist.tl_tracks)

    def test_previous_keeps_finished_track_even_in_consume_mode(self):
        tl_tracks = self.core.tracklist.get_tl_tracks()

        self.core.playback.play(tl_tracks[1])
        self.core.tracklist.consume = True

        self.core.playback.previous()
        self.replay_events()

        self.assertIn(tl_tracks[1], self.core.tracklist.tl_tracks)

    def test_previous_skips_over_unplayable_track(self):
        tl_tracks = self.core.tracklist.get_tl_tracks()
        self.audio.trigger_fake_playback_failure(tl_tracks[1].track.uri)
        self.core.playback.play(tl_tracks[2])
        self.replay_events()

        self.core.playback.previous()
        self.replay_events()

        assert self.core.playback.get_current_tl_track() == tl_tracks[0]

    def test_previous_skips_over_change_track_error(self):
        # Trigger an exception in translate_uri.
        track = Track(uri='dummy:error', length=1234)
        self.core.tracklist.add(tracks=[track], at_position=1)

        tl_tracks = self.core.tracklist.get_tl_tracks()

        self.core.playback.play(tl_tracks[2])
        self.replay_events()

        self.core.playback.previous()
        self.replay_events()

        assert self.core.playback.get_current_tl_track() == tl_tracks[0]

    def test_previous_skips_over_change_track_unplayable(self):
        # Makes translate_uri return None.
        track = Track(uri='dummy:unplayable', length=1234)
        self.core.tracklist.add(tracks=[track], at_position=1)

        tl_tracks = self.core.tracklist.get_tl_tracks()

        self.core.playback.play(tl_tracks[2])
        self.replay_events()

        self.core.playback.previous()
        self.replay_events()

        assert self.core.playback.get_current_tl_track() == tl_tracks[0]


class TestOnAboutToFinish(BaseTest):

    def test_on_about_to_finish_keeps_finished_track_in_tracklist(self):
        tl_track = self.core.tracklist.get_tl_tracks()[0]

        self.core.playback.play(tl_track)
        self.trigger_about_to_finish()

        self.assertIn(tl_track, self.core.tracklist.tl_tracks)

    def test_on_about_to_finish_skips_over_change_track_error(self):
        # Trigger an exception in translate_uri.
        track = Track(uri='dummy:error', length=1234)
        self.core.tracklist.add(tracks=[track], at_position=1)

        tl_tracks = self.core.tracklist.get_tl_tracks()

        self.core.playback.play(tl_tracks[0])
        self.replay_events()

        self.trigger_about_to_finish()

        assert self.core.playback.get_current_tl_track() == tl_tracks[2]

    def test_on_about_to_finish_skips_over_change_track_unplayable(self):
        # Makes translate_uri return None.
        track = Track(uri='dummy:unplayable', length=1234)
        self.core.tracklist.add(tracks=[track], at_position=1)

        tl_tracks = self.core.tracklist.get_tl_tracks()

        self.core.playback.play(tl_tracks[0])
        self.replay_events()

        self.trigger_about_to_finish()

        assert self.core.playback.get_current_tl_track() == tl_tracks[2]


class TestConsumeHandling(BaseTest):

    def test_next_in_consume_mode_removes_finished_track(self):
        tl_track = self.core.tracklist.get_tl_tracks()[0]

        self.core.playback.play(tl_track)
        self.core.tracklist.set_consume(True)
        self.replay_events()

        self.core.playback.next()
        self.replay_events()

        self.assertNotIn(tl_track, self.core.tracklist.get_tl_tracks())

    def test_next_in_consume_mode_removes_unplayable_track(self):
        last_playable_tl_track = self.core.tracklist.get_tl_tracks()[-2]
        unplayable_tl_track = self.core.tracklist.get_tl_tracks()[-1]
        self.audio.trigger_fake_playback_failure(unplayable_tl_track.track.uri)

        self.core.playback.play(last_playable_tl_track)
        self.core.tracklist.set_consume(True)

        self.core.playback.next()
        self.replay_events()

        self.assertNotIn(
            unplayable_tl_track, self.core.tracklist.get_tl_tracks())

    def test_on_about_to_finish_in_consume_mode_removes_finished_track(self):
        tl_track = self.core.tracklist.get_tl_tracks()[0]

        self.core.playback.play(tl_track)
        self.core.tracklist.consume = True
        self.trigger_about_to_finish()

        self.assertNotIn(tl_track, self.core.tracklist.get_tl_tracks())


class TestCurrentAndPendingTlTrack(BaseTest):

    def test_get_current_tl_track_none(self):
        self.assertEqual(
            self.core.playback.get_current_tl_track(), None)

    def test_get_current_tlid_none(self):
        self.assertEqual(self.core.playback.get_current_tlid(), None)

    def test_pending_tl_track_is_none(self):
        self.core.playback.play()
        self.replay_events()
        self.assertEqual(self.playback._pending_tl_track, None)

    def test_pending_tl_track_after_about_to_finish(self):
        self.core.playback.play()
        self.replay_events()

        self.trigger_about_to_finish(replay_until='stream_changed')
        self.assertEqual(self.playback._pending_tl_track.track.uri, 'dummy:b')

    def test_pending_tl_track_after_stream_changed(self):
        self.trigger_about_to_finish()
        self.assertEqual(self.playback._pending_tl_track, None)

    def test_current_tl_track_after_about_to_finish(self):
        self.core.playback.play()
        self.replay_events()
        self.trigger_about_to_finish(replay_until='stream_changed')
        self.assertEqual(self.playback.current_tl_track.track.uri, 'dummy:a')

    def test_current_tl_track_after_stream_changed(self):
        self.core.playback.play()
        self.replay_events()
        self.trigger_about_to_finish()
        self.assertEqual(self.playback.current_tl_track.track.uri, 'dummy:b')

    def test_current_tl_track_after_end_of_stream(self):
        self.core.playback.play()
        self.replay_events()
        self.trigger_about_to_finish()
        self.trigger_about_to_finish()
        self.trigger_about_to_finish()  # EOS
        self.assertEqual(self.playback.current_tl_track, None)


@mock.patch(
    'mopidy.core.playback.listener.CoreListener', spec=core.CoreListener)
class EventEmissionTest(BaseTest):

    maxDiff = None

    def test_play_when_stopped_emits_events(self, listener_mock):
        tl_tracks = self.core.tracklist.get_tl_tracks()

        self.core.playback.play(tl_tracks[0])
        self.replay_events()

        self.assertListEqual(
            [
                mock.call(
                    'playback_state_changed',
                    old_state='stopped', new_state='playing'),
                mock.call(
                    'track_playback_started', tl_track=tl_tracks[0]),
            ],
            listener_mock.send.mock_calls)

    def test_play_when_paused_emits_events(self, listener_mock):
        tl_tracks = self.core.tracklist.get_tl_tracks()

        self.core.playback.play(tl_tracks[0])
        self.replay_events()

        self.core.playback.pause()
        self.replay_events()
        listener_mock.reset_mock()

        self.core.playback.play(tl_tracks[1])
        self.replay_events()

        self.assertListEqual(
            [
                mock.call(
                    'track_playback_ended',
                    tl_track=tl_tracks[0], time_position=mock.ANY),
                mock.call(
                    'playback_state_changed',
                    old_state='paused', new_state='playing'),
                mock.call(
                    'track_playback_started', tl_track=tl_tracks[1]),
            ],
            listener_mock.send.mock_calls)

    def test_play_when_playing_emits_events(self, listener_mock):
        tl_tracks = self.core.tracklist.get_tl_tracks()

        self.core.playback.play(tl_tracks[0])
        self.replay_events()
        listener_mock.reset_mock()

        self.core.playback.play(tl_tracks[2])
        self.replay_events()

        self.assertListEqual(
            [
                mock.call(
                    'track_playback_ended',
                    tl_track=tl_tracks[0], time_position=mock.ANY),
                mock.call(
                    'playback_state_changed', old_state='playing',
                    new_state='playing'),
                mock.call(
                    'track_playback_started', tl_track=tl_tracks[2]),
            ],
            listener_mock.send.mock_calls)

    def test_pause_emits_events(self, listener_mock):
        tl_tracks = self.core.tracklist.get_tl_tracks()

        self.core.playback.play(tl_tracks[0])
        self.replay_events()

        self.core.playback.seek(1000)
        listener_mock.reset_mock()

        self.core.playback.pause()

        self.assertListEqual(
            [
                mock.call(
                    'playback_state_changed',
                    old_state='playing', new_state='paused'),
                mock.call(
                    'track_playback_paused',
                    tl_track=tl_tracks[0], time_position=1000),
            ],
            listener_mock.send.mock_calls)

    def test_resume_emits_events(self, listener_mock):
        tl_tracks = self.core.tracklist.get_tl_tracks()

        self.core.playback.play(tl_tracks[0])
        self.replay_events()

        self.core.playback.pause()
        self.core.playback.seek(1000)
        listener_mock.reset_mock()

        self.core.playback.resume()

        self.assertListEqual(
            [
                mock.call(
                    'playback_state_changed',
                    old_state='paused', new_state='playing'),
                mock.call(
                    'track_playback_resumed',
                    tl_track=tl_tracks[0], time_position=1000),
            ],
            listener_mock.send.mock_calls)

    def test_stop_emits_events(self, listener_mock):
        tl_tracks = self.core.tracklist.get_tl_tracks()

        self.core.playback.play(tl_tracks[0])
        self.replay_events()
        self.core.playback.seek(1000)
        self.replay_events()
        listener_mock.reset_mock()

        self.core.playback.stop()
        self.replay_events()

        self.assertListEqual(
            [
                mock.call(
                    'playback_state_changed',
                    old_state='playing', new_state='stopped'),
                mock.call(
                    'track_playback_ended',
                    tl_track=tl_tracks[0], time_position=1000),
            ],
            listener_mock.send.mock_calls)

    def test_next_emits_events(self, listener_mock):
        tl_tracks = self.core.tracklist.get_tl_tracks()

        self.core.playback.play(tl_tracks[0])
        self.replay_events()
        self.core.playback.seek(1000)
        self.replay_events()
        listener_mock.reset_mock()

        self.core.playback.next()
        self.replay_events()

        self.assertListEqual(
            [
                mock.call(
                    'track_playback_ended',
                    tl_track=tl_tracks[0], time_position=mock.ANY),
                mock.call(
                    'playback_state_changed',
                    old_state='playing', new_state='playing'),
                mock.call(
                    'track_playback_started', tl_track=tl_tracks[1]),
            ],
            listener_mock.send.mock_calls)

    def test_next_emits_events_when_consume_mode_is_enabled(
            self,
            listener_mock):
        tl_tracks = self.core.tracklist.get_tl_tracks()

        self.core.tracklist.set_consume(True)
        self.core.playback.play(tl_tracks[0])
        self.replay_events()
        self.core.playback.seek(1000)
        self.replay_events()
        listener_mock.reset_mock()

        self.core.playback.next()
        self.replay_events()

        self.assertListEqual(
            [
                mock.call(
                    'tracklist_changed'),
                mock.call(
                    'track_playback_ended',
                    tl_track=tl_tracks[0], time_position=mock.ANY),
                mock.call(
                    'playback_state_changed',
                    old_state='playing', new_state='playing'),
                mock.call(
                    'track_playback_started', tl_track=tl_tracks[1]),
            ],
            listener_mock.send.mock_calls)

    def test_gapless_track_change_emits_events(self, listener_mock):
        tl_tracks = self.core.tracklist.get_tl_tracks()

        self.core.playback.play(tl_tracks[0])
        self.replay_events()
        listener_mock.reset_mock()

        self.trigger_about_to_finish()

        self.assertListEqual(
            [
                mock.call(
                    'track_playback_ended',
                    tl_track=tl_tracks[0], time_position=mock.ANY),
                mock.call(
                    'playback_state_changed',
                    old_state='playing', new_state='playing'),
                mock.call(
                    'track_playback_started', tl_track=tl_tracks[1]),
            ],
            listener_mock.send.mock_calls)

    def test_seek_emits_seeked_event(self, listener_mock):
        tl_tracks = self.core.tracklist.get_tl_tracks()

        self.core.playback.play(tl_tracks[0])
        self.replay_events()
        listener_mock.reset_mock()

        self.core.playback.seek(1000)
        self.replay_events()

        listener_mock.send.assert_called_once_with(
            'seeked', time_position=1000)

    def test_seek_past_end_of_track_emits_events(self, listener_mock):
        tl_tracks = self.core.tracklist.get_tl_tracks()

        self.core.playback.play(tl_tracks[0])
        self.replay_events()
        listener_mock.reset_mock()

        self.core.playback.seek(self.tracks[0].length * 5)
        self.replay_events()

        self.assertListEqual(
            [
                mock.call(
                    'track_playback_ended',
                    tl_track=tl_tracks[0], time_position=mock.ANY),
                mock.call(
                    'playback_state_changed',
                    old_state='playing', new_state='playing'),
                mock.call(
                    'track_playback_started', tl_track=tl_tracks[1]),
            ],
            listener_mock.send.mock_calls)

    def test_seek_race_condition_emits_events(self, listener_mock):
        tl_tracks = self.core.tracklist.get_tl_tracks()

        self.core.playback.play(tl_tracks[0])
        self.trigger_about_to_finish(replay_until='stream_changed')
        listener_mock.reset_mock()

        self.core.playback.seek(1000)
        self.replay_events()

        # When we trigger seek after an about to finish the other code that
        # emits track stopped/started and playback state changed events gets
        # triggered as we have to switch back to the previous track.
        # The correct behavior would be to only emit seeked.
        self.assertListEqual(
            [mock.call('seeked', time_position=1000)],
            listener_mock.send.mock_calls)

    def test_previous_emits_events(self, listener_mock):
        tl_tracks = self.core.tracklist.get_tl_tracks()

        self.core.playback.play(tl_tracks[1])
        self.replay_events()
        listener_mock.reset_mock()

        self.core.playback.previous()
        self.replay_events()

        self.assertListEqual(
            [
                mock.call(
                    'track_playback_ended',
                    tl_track=tl_tracks[1], time_position=mock.ANY),
                mock.call(
                    'playback_state_changed',
                    old_state='playing', new_state='playing'),
                mock.call(
                    'track_playback_started', tl_track=tl_tracks[0]),
            ],
            listener_mock.send.mock_calls)


class TestUnplayableURI(BaseTest):

    tracks = [
        Track(uri='unplayable://'),
        Track(uri='dummy:b'),
    ]

    def setUp(self):  # noqa: N802
        super(TestUnplayableURI, self).setUp()
        tl_tracks = self.core.tracklist.get_tl_tracks()
        self.core.playback._set_current_tl_track(tl_tracks[0])

    def test_play_skips_to_next_if_track_is_unplayable(self):
        self.core.playback.play()

        self.replay_events()

        current_track = self.core.playback.get_current_track()
        self.assertEqual(current_track, self.tracks[1])

    def test_pause_changes_state_even_if_track_is_unplayable(self):
        self.core.playback.pause()
        self.assertEqual(self.core.playback.state, core.PlaybackState.PAUSED)

    def test_resume_does_nothing_if_track_is_unplayable(self):
        self.core.playback.state = core.PlaybackState.PAUSED
        self.core.playback.resume()

        self.assertEqual(self.core.playback.state, core.PlaybackState.PAUSED)

    def test_stop_changes_state_even_if_track_is_unplayable(self):
        self.core.playback.state = core.PlaybackState.PAUSED
        self.core.playback.stop()

        self.assertEqual(self.core.playback.state, core.PlaybackState.STOPPED)

    def test_time_position_returns_0_if_track_is_unplayable(self):
        result = self.core.playback.time_position

        self.assertEqual(result, 0)

    def test_seek_fails_for_unplayable_track(self):
        self.core.playback.state = core.PlaybackState.PLAYING
        success = self.core.playback.seek(1000)

        self.assertFalse(success)


class SeekTest(BaseTest):

    def test_seek_normalizes_negative_positions_to_zero(self):
        tl_tracks = self.core.tracklist.get_tl_tracks()

        self.core.playback.play(tl_tracks[0])
        self.replay_events()

        self.core.playback.seek(-100)  # Dummy audio doesn't progress time.
        self.assertEqual(0, self.core.playback.get_time_position())

    def test_seek_fails_for_track_without_duration(self):
        track = self.tracks[0].replace(length=None)
        self.core.tracklist.clear()
        self.core.tracklist.add([track])

        self.core.playback.play()
        self.replay_events()

        self.assertFalse(self.core.playback.seek(1000))
        self.assertEqual(0, self.core.playback.get_time_position())

    def test_seek_play_stay_playing(self):
        tl_tracks = self.core.tracklist.get_tl_tracks()

        self.core.playback.play(tl_tracks[0])
        self.replay_events()

        self.core.playback.seek(1000)
        self.assertEqual(self.core.playback.state, core.PlaybackState.PLAYING)

    def test_seek_paused_stay_paused(self):
        tl_tracks = self.core.tracklist.get_tl_tracks()

        self.core.playback.play(tl_tracks[0])
        self.replay_events()

        self.core.playback.pause()
        self.replay_events()

        self.core.playback.seek(1000)
        self.assertEqual(self.core.playback.state, core.PlaybackState.PAUSED)

    def test_seek_race_condition_after_about_to_finish(self):
        tl_tracks = self.core.tracklist.get_tl_tracks()

        self.core.playback.play(tl_tracks[0])
        self.replay_events()

        self.trigger_about_to_finish(replay_until='stream_changed')
        self.core.playback.seek(1000)
        self.replay_events()

        current_tl_track = self.core.playback.get_current_tl_track()
        self.assertEqual(current_tl_track, tl_tracks[0])


class TestStream(BaseTest):

    def test_get_stream_title_before_playback(self):
        self.assertEqual(self.playback.get_stream_title(), None)

    def test_get_stream_title_during_playback(self):
        self.core.playback.play()
        self.replay_events()

        self.assertEqual(self.playback.get_stream_title(), None)

    def test_get_stream_title_during_playback_with_tags_change(self):
        self.core.playback.play()
        self.audio.trigger_fake_tags_changed({'organization': ['baz']})
        self.audio.trigger_fake_tags_changed({'title': ['foobar']}).get()
        self.replay_events()

        self.assertEqual(self.playback.get_stream_title(), 'foobar')

    def test_get_stream_title_after_next(self):
        self.core.playback.play()
        self.audio.trigger_fake_tags_changed({'organization': ['baz']})
        self.audio.trigger_fake_tags_changed({'title': ['foobar']}).get()
        self.replay_events()

        self.core.playback.next()
        self.replay_events()

        self.assertEqual(self.playback.get_stream_title(), None)

    def test_get_stream_title_after_next_with_tags_change(self):
        self.core.playback.play()
        self.audio.trigger_fake_tags_changed({'organization': ['baz']})
        self.audio.trigger_fake_tags_changed({'title': ['foo']}).get()
        self.replay_events()

        self.core.playback.next()
        self.audio.trigger_fake_tags_changed({'organization': ['baz']})
        self.audio.trigger_fake_tags_changed({'title': ['bar']}).get()
        self.replay_events()

        self.assertEqual(self.playback.get_stream_title(), 'bar')

    def test_get_stream_title_after_stop(self):
        self.core.playback.play()
        self.audio.trigger_fake_tags_changed({'organization': ['baz']})
        self.audio.trigger_fake_tags_changed({'title': ['foobar']}).get()
        self.replay_events()

        self.core.playback.stop()
        self.replay_events()
        self.assertEqual(self.playback.get_stream_title(), None)


class TestBackendSelection(unittest.TestCase):

    def setUp(self):  # noqa: N802
        config = {
            'core': {
                'max_tracklist_length': 10000,
            }
        }

        self.backend1 = mock.Mock()
        self.backend1.uri_schemes.get.return_value = ['dummy1']
        self.playback1 = mock.Mock(spec=backend.PlaybackProvider)
        self.backend1.playback = self.playback1

        self.backend2 = mock.Mock()
        self.backend2.uri_schemes.get.return_value = ['dummy2']
        self.playback2 = mock.Mock(spec=backend.PlaybackProvider)
        self.backend2.playback = self.playback2

        self.tracks = [
            Track(uri='dummy1:a', length=40000),
            Track(uri='dummy2:a', length=40000),
        ]

        self.core = core.Core(config, mixer=None, backends=[
            self.backend1, self.backend2])

        self.tl_tracks = self.core.tracklist.add(self.tracks)

    def trigger_stream_changed(self):
        pending = self.core.playback._pending_tl_track
        if pending:
            self.core.stream_changed(uri=pending.track.uri)
        else:
            self.core.stream_changed(uri=None)

    def test_play_selects_dummy1_backend(self):
        self.core.playback.play(self.tl_tracks[0])
        self.trigger_stream_changed()

        self.playback1.prepare_change.assert_called_once_with()
        self.playback1.change_track.assert_called_once_with(self.tracks[0])
        self.playback1.play.assert_called_once_with()
        self.assertFalse(self.playback2.play.called)

    def test_play_selects_dummy2_backend(self):
        self.core.playback.play(self.tl_tracks[1])
        self.trigger_stream_changed()

        self.assertFalse(self.playback1.play.called)
        self.playback2.prepare_change.assert_called_once_with()
        self.playback2.change_track.assert_called_once_with(self.tracks[1])
        self.playback2.play.assert_called_once_with()

    def test_pause_selects_dummy1_backend(self):
        self.core.playback.play(self.tl_tracks[0])
        self.trigger_stream_changed()

        self.core.playback.pause()

        self.playback1.pause.assert_called_once_with()
        self.assertFalse(self.playback2.pause.called)

    def test_pause_selects_dummy2_backend(self):
        self.core.playback.play(self.tl_tracks[1])
        self.trigger_stream_changed()

        self.core.playback.pause()

        self.assertFalse(self.playback1.pause.called)
        self.playback2.pause.assert_called_once_with()

    def test_resume_selects_dummy1_backend(self):
        self.core.playback.play(self.tl_tracks[0])
        self.trigger_stream_changed()

        self.core.playback.pause()
        self.core.playback.resume()

        self.playback1.resume.assert_called_once_with()
        self.assertFalse(self.playback2.resume.called)

    def test_resume_selects_dummy2_backend(self):
        self.core.playback.play(self.tl_tracks[1])
        self.trigger_stream_changed()

        self.core.playback.pause()
        self.core.playback.resume()

        self.assertFalse(self.playback1.resume.called)
        self.playback2.resume.assert_called_once_with()

    def test_stop_selects_dummy1_backend(self):
        self.core.playback.play(self.tl_tracks[0])
        self.trigger_stream_changed()

        self.core.playback.stop()
        self.trigger_stream_changed()

        self.playback1.stop.assert_called_once_with()
        self.assertFalse(self.playback2.stop.called)

    def test_stop_selects_dummy2_backend(self):
        self.core.playback.play(self.tl_tracks[1])
        self.trigger_stream_changed()

        self.core.playback.stop()
        self.trigger_stream_changed()

        self.assertFalse(self.playback1.stop.called)
        self.playback2.stop.assert_called_once_with()

    def test_seek_selects_dummy1_backend(self):
        self.core.playback.play(self.tl_tracks[0])
        self.trigger_stream_changed()

        self.core.playback.seek(10000)

        self.playback1.seek.assert_called_once_with(10000)
        self.assertFalse(self.playback2.seek.called)

    def test_seek_selects_dummy2_backend(self):
        self.core.playback.play(self.tl_tracks[1])
        self.trigger_stream_changed()

        self.core.playback.seek(10000)

        self.assertFalse(self.playback1.seek.called)
        self.playback2.seek.assert_called_once_with(10000)

    def test_time_position_selects_dummy1_backend(self):
        self.core.playback.play(self.tl_tracks[0])
        self.trigger_stream_changed()

        self.core.playback.time_position

        self.playback1.get_time_position.assert_called_once_with()
        self.assertFalse(self.playback2.get_time_position.called)

    def test_time_position_selects_dummy2_backend(self):
        self.core.playback.play(self.tl_tracks[1])
        self.trigger_stream_changed()

        self.core.playback.time_position

        self.assertFalse(self.playback1.get_time_position.called)
        self.playback2.get_time_position.assert_called_once_with()


class TestCorePlaybackWithOldBackend(unittest.TestCase):

    def test_type_error_from_old_backend_does_not_crash_core(self):
        config = {
            'core': {
                'max_tracklist_length': 10000,
            }
        }

        b = mock.Mock()
        b.actor_ref.actor_class.__name__ = 'DummyBackend'
        b.uri_schemes.get.return_value = ['dummy1']
        b.playback = mock.Mock(spec=backend.PlaybackProvider)
        b.playback.play.side_effect = TypeError
        b.library.lookup.return_value.get.return_value = [
            Track(uri='dummy1:a', length=40000)]

        c = core.Core(config, mixer=None, backends=[b])
        c.tracklist.add(uris=['dummy1:a'])
        c.playback.play()  # No TypeError == test passed.
        b.playback.play.assert_called_once_with()


class TestBug1177Regression(unittest.TestCase):
    def test(self):
        config = {
            'core': {
                'max_tracklist_length': 10000,
            }
        }

        b = mock.Mock()
        b.uri_schemes.get.return_value = ['dummy']
        b.playback = mock.Mock(spec=backend.PlaybackProvider)
        b.playback.change_track.return_value.get.return_value = True
        b.playback.play.return_value.get.return_value = True

        track1 = Track(uri='dummy:a', length=40000)
        track2 = Track(uri='dummy:b', length=40000)

        c = core.Core(config, mixer=None, backends=[b])
        c.tracklist.add([track1, track2])

        c.playback.play()
        b.playback.change_track.assert_called_once_with(track1)
        b.playback.change_track.reset_mock()

        c.playback.pause()
        c.playback.next()
        b.playback.change_track.assert_called_once_with(track2)


<<<<<<< HEAD
class CorePlaybackExportRestoreTest(BaseTest):

    def test_export(self):
        tl_tracks = self.core.tracklist.get_tl_tracks()

        self.core.playback.play(tl_tracks[1])
        self.replay_events()

        state = PlaybackState(
            position=0, state='playing', tlid=tl_tracks[1].tlid)
        value = self.core.playback._export_state()

        self.assertEqual(state, value)

    def test_import(self):
        tl_tracks = self.core.tracklist.get_tl_tracks()

        self.core.playback.stop()
        self.replay_events()
        self.assertEqual('stopped', self.core.playback.get_state())

        state = PlaybackState(
            position=0, state='playing', tlid=tl_tracks[2].tlid)
        coverage = ['play-always']
        self.core.playback._restore_state(state, coverage)
        self.replay_events()

        self.assertEqual('playing', self.core.playback.get_state())
        self.assertEqual(tl_tracks[2],
                         self.core.playback.get_current_tl_track())

    def test_import_not_covered(self):
        tl_tracks = self.core.tracklist.get_tl_tracks()

        self.core.playback.stop()
        self.replay_events()
        self.assertEqual('stopped', self.core.playback.get_state())

        state = PlaybackState(
            position=0, state='playing', tlid=tl_tracks[2].tlid)
        coverage = ['other']
        self.core.playback._restore_state(state, coverage)
        self.replay_events()

        self.assertEqual('stopped', self.core.playback.get_state())
        self.assertEqual(None,
                         self.core.playback.get_current_tl_track())

    def test_import_invalid_type(self):
        with self.assertRaises(TypeError):
            self.core.playback._restore_state(11, None)

    def test_import_none(self):
        self.core.playback._restore_state(None, None)
=======
class TestBug1352Regression(BaseTest):
    tracks = [
        Track(uri='dummy:a', length=40000),
        Track(uri='dummy:b', length=40000),
    ]

    def test_next_when_paused_updates_history(self):
        self.core.history._add_track = mock.Mock()
        self.core.tracklist._mark_playing = mock.Mock()
        tl_tracks = self.core.tracklist.get_tl_tracks()

        self.playback.play()
        self.replay_events()

        self.core.history._add_track.assert_called_once_with(self.tracks[0])
        self.core.tracklist._mark_playing.assert_called_once_with(tl_tracks[0])
        self.core.history._add_track.reset_mock()
        self.core.tracklist._mark_playing.reset_mock()

        self.playback.pause()
        self.playback.next()
        self.replay_events()

        self.core.history._add_track.assert_called_once_with(self.tracks[1])
        self.core.tracklist._mark_playing.assert_called_once_with(tl_tracks[1])
>>>>>>> 75a365ea
<|MERGE_RESOLUTION|>--- conflicted
+++ resolved
@@ -1101,8 +1101,7 @@
         b.playback.change_track.assert_called_once_with(track2)
 
 
-<<<<<<< HEAD
-class CorePlaybackExportRestoreTest(BaseTest):
+class TesetCorePlaybackExportRestore(BaseTest):
 
     def test_export(self):
         tl_tracks = self.core.tracklist.get_tl_tracks()
@@ -1156,7 +1155,8 @@
 
     def test_import_none(self):
         self.core.playback._restore_state(None, None)
-=======
+
+
 class TestBug1352Regression(BaseTest):
     tracks = [
         Track(uri='dummy:a', length=40000),
@@ -1181,5 +1181,4 @@
         self.replay_events()
 
         self.core.history._add_track.assert_called_once_with(self.tracks[1])
-        self.core.tracklist._mark_playing.assert_called_once_with(tl_tracks[1])
->>>>>>> 75a365ea
+        self.core.tracklist._mark_playing.assert_called_once_with(tl_tracks[1])