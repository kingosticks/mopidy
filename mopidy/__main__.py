--- conflicted
+++ resolved
@@ -19,14 +19,7 @@
 except ImportError:
     pass
 
-<<<<<<< HEAD
-=======
-import pykka.debug  # noqa: I100
-
-from mopidy import commands, config as config_lib, ext
-from mopidy.internal import encoding, log, path, process, versioning
-
->>>>>>> 7d02870f
+
 logger = logging.getLogger(__name__)
 
 
