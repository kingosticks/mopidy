--- conflicted
+++ resolved
@@ -3,109 +3,7 @@
 import os
 
 import mopidy
-<<<<<<< HEAD
 from mopidy import config, ext
-from mopidy.utils import formatting
-
-
-default_config = """
-[mpd]
-enabled = true
-hostname = 127.0.0.1
-port = 6600
-password =
-max_connections = 20
-connection_timeout = 60
-"""
-
-__doc__ = """The MPD server frontend.
-
-MPD stands for Music Player Daemon. MPD is an independent project and server.
-Mopidy implements the MPD protocol, and is thus compatible with clients for the
-original MPD server.
-
-**Issues**
-
-https://github.com/mopidy/mopidy/issues?labels=MPD+frontend
-
-**Dependencies**
-
-None
-
-**Configuration**
-
-.. confval:: mpd/enabled
-
-    If the MPD extension should be enabled or not.
-
-.. confval:: mpd/hostname
-
-    Which address the MPD server should bind to.
-
-    ``127.0.0.1``
-        Listens only on the IPv4 loopback interface
-    ``::1``
-        Listens only on the IPv6 loopback interface
-    ``0.0.0.0``
-        Listens on all IPv4 interfaces
-    ``::``
-        Listens on all interfaces, both IPv4 and IPv6
-
-.. confval:: mpd/port
-
-    Which TCP port the MPD server should listen to.
-
-.. confval:: mpd/password
-
-    The password required for connecting to the MPD server. If blank, no
-    password is required.
-
-.. confval:: mpd/max_connections
-
-    The maximum number of concurrent connections the MPD server will accept.
-
-.. confval:: mpd/connection_timeout
-
-    Number of seconds an MPD client can stay inactive before the connection is
-    closed by the server.
-
-**Default config**
-
-.. code-block:: ini
-
-%(config)s
-
-**Usage:**
-
-The frontend is enabled by default.
-
-**Limitations:**
-
-This is a non exhaustive list of MPD features that Mopidy doesn't support.
-Items on this list will probably not be supported in the near future.
-
-- Toggling of audio outputs is not supported
-- Channels for client-to-client communication are not supported
-- Stickers are not supported
-- Crossfade is not supported
-- Replay gain is not supported
-- ``count`` does not provide any statistics
-- ``stats`` does not provide any statistics
-- ``list`` does not support listing tracks by genre
-- ``decoders`` does not provide information about available decoders
-
-The following items are currently not supported, but should be added in the
-near future:
-
-- Modifying stored playlists is not supported
-- ``tagtypes`` is not supported
-- Browsing the file system is not supported
-- Live update of the music database is not supported
-""" % {'config': formatting.indent(default_config)}
-=======
-from mopidy import ext
-from mopidy.utils import config
->>>>>>> ad190402
 
 
 class Extension(ext.Extension):
