from __future__ import unicode_literals

import os
import re
import shlex
import urllib

from mopidy.frontends.mpd import protocol
from mopidy.frontends.mpd.exceptions import MpdArgError
from mopidy.models import TlTrack
from mopidy.utils.path import mtime as get_mtime, uri_to_path, split_path

# TODO: special handling of local:// uri scheme


def track_to_mpd_format(track, position=None):
    """
    Format track for output to MPD client.

    :param track: the track
    :type track: :class:`mopidy.models.Track` or :class:`mopidy.models.TlTrack`
    :param position: track's position in playlist
    :type position: integer
    :param key: if we should set key
    :type key: boolean
    :param mtime: if we should set mtime
    :type mtime: boolean
    :rtype: list of two-tuples
    """
    if isinstance(track, TlTrack):
        (tlid, track) = track
    else:
        (tlid, track) = (None, track)
    result = [
        ('file', track.uri or ''),
        ('Time', track.length and (track.length // 1000) or 0),
        ('Artist', artists_to_mpd_format(track.artists)),
        ('Title', track.name or ''),
        ('Album', track.album and track.album.name or ''),
        ('Date', track.date or ''),
    ]
    if track.album is not None and track.album.num_tracks != 0:
        result.append(('Track', '%d/%d' % (
            track.track_no, track.album.num_tracks)))
    else:
        result.append(('Track', track.track_no))
    if track.album is not None and track.album.artists:
        artists = artists_to_mpd_format(track.album.artists)
        result.append(('AlbumArtist', artists))
    if position is not None and tlid is not None:
        result.append(('Pos', position))
        result.append(('Id', tlid))
    if track.album is not None and track.album.musicbrainz_id is not None:
        result.append(('MUSICBRAINZ_ALBUMID', track.album.musicbrainz_id))
    # FIXME don't use first and best artist?
    # FIXME don't duplicate following code?
    if track.album is not None and track.album.artists:
        artists = filter(
            lambda a: a.musicbrainz_id is not None, track.album.artists)
        if artists:
            result.append(
                ('MUSICBRAINZ_ALBUMARTISTID', artists[0].musicbrainz_id))
    if track.artists:
        artists = filter(lambda a: a.musicbrainz_id is not None, track.artists)
        if artists:
            result.append(('MUSICBRAINZ_ARTISTID', artists[0].musicbrainz_id))
    if track.musicbrainz_id is not None:
        result.append(('MUSICBRAINZ_TRACKID', track.musicbrainz_id))
    return result


MPD_KEY_ORDER = '''
    key file Time Artist AlbumArtist Title Album Track Date MUSICBRAINZ_ALBUMID
    MUSICBRAINZ_ALBUMARTISTID MUSICBRAINZ_ARTISTID MUSICBRAINZ_TRACKID mtime
'''.split()


def order_mpd_track_info(result):
    """
    Order results from
    :func:`mopidy.frontends.mpd.translator.track_to_mpd_format` so that it
    matches MPD's ordering. Simply a cosmetic fix for easier diffing of
    tag_caches.

    :param result: the track info
    :type result: list of tuples
    :rtype: list of tuples
    """
    return sorted(result, key=lambda i: MPD_KEY_ORDER.index(i[0]))


def artists_to_mpd_format(artists):
    """
    Format track artists for output to MPD client.

    :param artists: the artists
    :type track: array of :class:`mopidy.models.Artist`
    :rtype: string
    """
    artists = list(artists)
    artists.sort(key=lambda a: a.name)
    return ', '.join([a.name for a in artists if a.name])


def tracks_to_mpd_format(tracks, start=0, end=None):
    """
    Format list of tracks for output to MPD client.

    Optionally limit output to the slice ``[start:end]`` of the list.

    :param tracks: the tracks
    :type tracks: list of :class:`mopidy.models.Track` or
        :class:`mopidy.models.TlTrack`
    :param start: position of first track to include in output
    :type start: int (positive or negative)
    :param end: position after last track to include in output
    :type end: int (positive or negative) or :class:`None` for end of list
    :rtype: list of lists of two-tuples
    """
    if end is None:
        end = len(tracks)
    tracks = tracks[start:end]
    positions = range(start, end)
    assert len(tracks) == len(positions)
    result = []
    for track, position in zip(tracks, positions):
        result.append(track_to_mpd_format(track, position))
    return result


def playlist_to_mpd_format(playlist, *args, **kwargs):
    """
    Format playlist for output to MPD client.

    Arguments as for :func:`tracks_to_mpd_format`, except the first one.
    """
    return tracks_to_mpd_format(playlist.tracks, *args, **kwargs)


def query_from_mpd_list_format(field, mpd_query):
    """
    Converts an MPD ``list`` query to a Mopidy query.
    """
    if mpd_query is None:
        return {}
    try:
        # shlex does not seem to be friends with unicode objects
        tokens = shlex.split(mpd_query.encode('utf-8'))
    except ValueError as error:
        if str(error) == 'No closing quotation':
            raise MpdArgError('Invalid unquoted character', command='list')
        else:
            raise
    tokens = [t.decode('utf-8') for t in tokens]
    if len(tokens) == 1:
        if field == 'album':
            if not tokens[0]:
                raise ValueError
            return {'artist': [tokens[0]]}
        else:
            raise MpdArgError(
                'should be "Album" for 3 arguments', command='list')
    elif len(tokens) % 2 == 0:
        query = {}
        while tokens:
            key = tokens[0].lower()
            value = tokens[1]
            tokens = tokens[2:]
            if key not in ('artist', 'album', 'albumartist', 'date', 'genre'):
                raise MpdArgError('not able to parse args', command='list')
            if not value:
                raise ValueError
            if key in query:
                query[key].append(value)
            else:
                query[key] = [value]
        return query
    else:
        raise MpdArgError('not able to parse args', command='list')


# XXX The regexps below should be refactored to reuse common patterns here
# and in mopidy.frontends.mpd.protocol.music_db.QUERY_RE.

MPD_SEARCH_QUERY_RE = re.compile(r"""
    \b                  # Only begin matching at word bundaries
    "?                  # Optional quote around the field type
    (?:                 # A non-capturing group for the field type
        [Aa]lbum
      | [Aa]rtist
      | [Aa]lbumartist
      | [Dd]ate
      | [Ff]ile
      | [Ff]ilename
      | [Tt]itle
      | [Aa]ny
    )
    "?                  # End of optional quote around the field type
    \s                  # A single space
    "[^"]+"             # Matching a quoted search string
""", re.VERBOSE)

MPD_SEARCH_QUERY_PART_RE = re.compile(r"""
    \b                  # Only begin matching at word bundaries
    "?                  # Optional quote around the field type
    (?P<field>(         # A capturing group for the field type
        [Aa]lbum
      | [Aa]rtist
      | [Aa]lbumartist
      | [Dd]ate
      | [Ff]ile
      | [Ff]ilename
      | [Tt]itle
      | [Aa]ny
    ))
    "?                  # End of optional quote around the field type
    \s                  # A single space
    "(?P<what>[^"]+)"   # Capturing a quoted search string
""", re.VERBOSE)


def query_from_mpd_search_format(mpd_query):
    """
    Parses an MPD ``search`` or ``find`` query and converts it to the Mopidy
    query format.

    :param mpd_query: the MPD search query
    :type mpd_query: string
    """
<<<<<<< HEAD
    query_parts = MPD_SEARCH_QUERY_RE.findall(mpd_query)
=======
    # XXX The regexps below should be refactored to reuse common patterns here
    # and in mopidy.frontends.mpd.protocol.music_db.
    query_pattern = (
        r'"?(?:[Aa]lbum|[Aa]rtist|[Dd]ate|[Ff]ile|[Ff]ilename|'
        r'[Tt]itle|[Aa]ny)"? "[^"]+"')
    query_parts = re.findall(query_pattern, mpd_query)
    query_part_pattern = (
        r'"?(?P<field>([Aa]lbum|[Aa]rtist|[Dd]ate|[Ff]ile|[Ff]ilename|'
        r'[Tt]itle|[Tt]rack|[Aa]ny))"? "(?P<what>[^"]+)"')
>>>>>>> be6e6c9a
    query = {}
    for query_part in query_parts:
        m = MPD_SEARCH_QUERY_PART_RE.match(query_part)
        field = m.groupdict()['field'].lower()
        if field == 'title':
            field = 'track'
        elif field == 'track':
            field = 'track_no'
        elif field in ('file', 'filename'):
            field = 'uri'
        what = m.groupdict()['what']
        if not what:
            raise ValueError
        if field in query:
            query[field].append(what)
        else:
            query[field] = [what]
    return query


# TODO: move to tagcache backend.
def tracks_to_tag_cache_format(tracks, media_dir):
    """
    Format list of tracks for output to MPD tag cache

    :param tracks: the tracks
    :type tracks: list of :class:`mopidy.models.Track`
    :param media_dir: the path to the music dir
    :type media_dir: string
    :rtype: list of lists of two-tuples
    """
    result = [
        ('info_begin',),
        ('mpd_version', protocol.VERSION),
        ('fs_charset', protocol.ENCODING),
        ('info_end',)
    ]
    tracks.sort(key=lambda t: t.uri)
    dirs, files = tracks_to_directory_tree(tracks, media_dir)
    _add_to_tag_cache(result, dirs, files, media_dir)
    return result


# TODO: bytes only
def _add_to_tag_cache(result, dirs, files, media_dir):
    base_path = media_dir.encode('utf-8')

    for path, (entry_dirs, entry_files) in dirs.items():
        try:
            text_path = path.decode('utf-8')
        except UnicodeDecodeError:
            text_path = urllib.quote(path).decode('utf-8')
        name = os.path.split(text_path)[1]
        result.append(('directory', text_path))
        result.append(('mtime', get_mtime(os.path.join(base_path, path))))
        result.append(('begin', name))
        _add_to_tag_cache(result, entry_dirs, entry_files, media_dir)
        result.append(('end', name))

    result.append(('songList begin',))

    for track in files:
        track_result = dict(track_to_mpd_format(track))

        path = uri_to_path(track_result['file'])
        try:
            text_path = path.decode('utf-8')
        except UnicodeDecodeError:
            text_path = urllib.quote(path).decode('utf-8')
        relative_path = os.path.relpath(path, base_path)
        relative_uri = urllib.quote(relative_path)

        track_result['file'] = relative_uri
        track_result['mtime'] = get_mtime(path)
        track_result['key'] = os.path.basename(text_path)
        track_result = order_mpd_track_info(track_result.items())

        result.extend(track_result)

    result.append(('songList end',))


def tracks_to_directory_tree(tracks, media_dir):
    directories = ({}, [])

    for track in tracks:
        path = b''
        current = directories

        absolute_track_dir_path = os.path.dirname(uri_to_path(track.uri))
        relative_track_dir_path = re.sub(
            '^' + re.escape(media_dir), b'', absolute_track_dir_path)

        for part in split_path(relative_track_dir_path):
            path = os.path.join(path, part)
            if path not in current[0]:
                current[0][path] = ({}, [])
            current = current[0][path]
        current[1].append(track)
    return directories<|MERGE_RESOLUTION|>--- conflicted
+++ resolved
@@ -193,6 +193,7 @@
       | [Ff]ile
       | [Ff]ilename
       | [Tt]itle
+      | [Tt]rack
       | [Aa]ny
     )
     "?                  # End of optional quote around the field type
@@ -211,6 +212,7 @@
       | [Ff]ile
       | [Ff]ilename
       | [Tt]itle
+      | [Tt]rack
       | [Aa]ny
     ))
     "?                  # End of optional quote around the field type
@@ -227,19 +229,7 @@
     :param mpd_query: the MPD search query
     :type mpd_query: string
     """
-<<<<<<< HEAD
     query_parts = MPD_SEARCH_QUERY_RE.findall(mpd_query)
-=======
-    # XXX The regexps below should be refactored to reuse common patterns here
-    # and in mopidy.frontends.mpd.protocol.music_db.
-    query_pattern = (
-        r'"?(?:[Aa]lbum|[Aa]rtist|[Dd]ate|[Ff]ile|[Ff]ilename|'
-        r'[Tt]itle|[Aa]ny)"? "[^"]+"')
-    query_parts = re.findall(query_pattern, mpd_query)
-    query_part_pattern = (
-        r'"?(?P<field>([Aa]lbum|[Aa]rtist|[Dd]ate|[Ff]ile|[Ff]ilename|'
-        r'[Tt]itle|[Tt]rack|[Aa]ny))"? "(?P<what>[^"]+)"')
->>>>>>> be6e6c9a
     query = {}
     for query_part in query_parts:
         m = MPD_SEARCH_QUERY_PART_RE.match(query_part)
