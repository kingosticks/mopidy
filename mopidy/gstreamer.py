import pygst
pygst.require('0.10')
import gobject
import gst

import logging

from pykka.actor import ThreadingActor
from pykka.registry import ActorRegistry

from mopidy import settings, utils
from mopidy.backends.base import Backend


<<<<<<< HEAD
# TODO: we might want to add some ranking to the mixers we know about?
# TODO: move to mixers module and do from mopidy.mixers import * to install
# elements.
class AutoAudioMixer(gst.Bin):
    __gstdetails__ = ('AutoAudioMixer',
                      'Mixer',
                      'Element automatically selects a mixer.',
                      'Thomas Adamcik')

    def __init__(self):
        gst.Bin.__init__(self)
        mixer = self._find_mixer()
        if mixer:
            self.add(mixer)
            logger.debug('AutoAudioMixer chose: %s', mixer.get_name())
        else:
            logger.debug('AutoAudioMixer did not find any usable mixers')

    def _find_mixer(self):
        registry = gst.registry_get_default()

        factories = registry.get_feature_list(gst.TYPE_ELEMENT_FACTORY)
        factories.sort(key=lambda f: (-f.get_rank(), f.get_name()))

        for factory in factories:
            # Avoid sink/srcs that implment mixing.
            if factory.get_klass() != 'Generic/Audio':
                continue
            # Avoid anything that doesn't implment mixing.
            elif not factory.has_interface('GstMixer'):
                continue

            if self._test_mixer(factory):
                return factory.create()

        return None

    def _test_mixer(self, factory):
        element = factory.create()
        if not element:
            return False

        try:
            result = element.set_state(gst.STATE_READY)
            if result != gst.STATE_CHANGE_SUCCESS:
                return False

            # Trust that the default device is sane and just check tracks.
            return self._test_tracks(element)
        finally:
            element.set_state(gst.STATE_NULL)

    def _test_tracks(self, element):
        # Only allow elements that have a least one output track.
        flags = gst.interfaces.MIXER_TRACK_OUTPUT

        for track in element.list_tracks():
            if track.flags & flags:
                return True
        return False


gobject.type_register(AutoAudioMixer)
gst.element_register (AutoAudioMixer, 'autoaudiomixer', gst.RANK_MARGINAL)


def create_fake_track(label, intial_volume, min_volume, max_volume,
                      num_channels, flags):
    class Track(gst.interfaces.MixerTrack):
        def __init__(self):
            super(Track, self).__init__()
            self.volumes = (intial_volume,) * self.num_channels

        @gobject.property
        def label(self):
            return label

        @gobject.property
        def min_volume(self):
            return min_volume

        @gobject.property
        def max_volume(self):
            return max_volume

        @gobject.property
        def num_channels(self):
            return num_channels

        @gobject.property
        def flags(self):
            return flags

    return Track()


class FakeMixer(gst.Element, gst.ImplementsInterface, gst.interfaces.Mixer):
    __gstdetails__ = ('FakeMixer',
                      'Mixer',
                      'Fake mixer for use in tests.',
                      'Thomas Adamcik')

    track_label = gobject.property(type=str, default='Master')

    track_initial_volume = gobject.property(type=int, default=0)

    track_min_volume = gobject.property(type=int, default=0)

    track_max_volume = gobject.property(type=int, default=100)

    track_num_channels = gobject.property(type=int, default=2)

    track_flags = gobject.property(type=int,
        default=(gst.interfaces.MIXER_TRACK_MASTER |
                 gst.interfaces.MIXER_TRACK_OUTPUT))

    def __init__(self):
        gst.Element.__init__(self)

    def list_tracks(self):
        track = create_fake_track(self.track_label,
                                  self.track_initial_volume,
                                  self.track_min_volume,
                                  self.track_max_volume,
                                  self.track_num_channels,
                                  self.track_flags)
        return [track]

    def get_volume(self, track):
        return track.volumes

    def set_volume(self, track, volumes):
        track.volumes = volumes

    def set_record(self, track, record):
        pass


gobject.type_register(FakeMixer)
gst.element_register (FakeMixer, 'fakemixer', gst.RANK_MARGINAL)
=======
logger = logging.getLogger('mopidy.gstreamer')
>>>>>>> ceda4215


class GStreamer(ThreadingActor):
    """
    Audio output through `GStreamer <http://gstreamer.freedesktop.org/>`_.

    **Settings:**

    - :attr:`mopidy.settings.OUTPUT`
    - :attr:`mopidy.settings.MIXER`
    - :attr:`mopidy.settings.MIXER_TRACK`

    """

    def __init__(self, output=None, mixer=None, mixer_track=None):
        super(GStreamer, self).__init__()
        self._default_caps = gst.Caps("""
            audio/x-raw-int,
            endianness=(int)1234,
            channels=(int)2,
            width=(int)16,
            depth=(int)16,
            signed=(boolean)true,
            rate=(int)44100""")
        self._pipeline = None
        self._source = None
        self._uridecodebin = None
        self._output = None
        self._mixer = None

        self._setup_pipeline()
        self._setup_output(output or settings.OUTPUT)
        self._setup_mixer(mixer or settings.MIXER,
                          mixer_track or settings.MIXER_TRACK)
        self._setup_message_processor()

    def _setup_pipeline(self):
        # TODO: replace with and input bin so we simply have an input bin we
        # connect to an output bin with a mixer on the side. set_uri on bin?
        description = ' ! '.join([
            'uridecodebin name=uri',
            'audioconvert name=convert',
            'audioresample name=resample',
            'queue name=queue'])

        logger.debug(u'Setting up base GStreamer pipeline: %s', description)

        self._pipeline = gst.parse_launch(description)
        self._uridecodebin = self._pipeline.get_by_name('uri')

        self._uridecodebin.connect('notify::source', self._on_new_source)
        self._uridecodebin.connect('pad-added', self._on_new_pad,
            self._pipeline.get_by_name('queue').get_pad('sink'))

    def _setup_output(self, output_description):
        # This will raise a gobject.GError if the description is bad.
        self._output = gst.parse_bin_from_description(output_description, True)

        self._pipeline.add(self._output)
        gst.element_link_many(self._pipeline.get_by_name('queue'),
                              self._output)
        logger.info('Output set to %s', output_description)

    def _setup_mixer(self, mixer_description, track_label):
        if not mixer_description:
            logger.info('Not setting up mixer.')
            return

        # This will raise a gobject.GError if the description is bad.
        mixerbin = gst.parse_bin_from_description(mixer_description, False)

        # We assume that the bin will contain a single mixer.
        mixer = mixerbin.get_by_interface('GstMixer')
        if not mixer:
            logger.warning('Did not find any mixers in %r',
                           mixer_description)
            return

        if mixerbin.set_state(gst.STATE_READY) != gst.STATE_CHANGE_SUCCESS:
            logger.warning('Setting mixer %r to READY failed.',
                           mixer_description)
            return

        track = self._select_mixer_track(mixer, track_label)
        if not track:
            logger.warning('Could not find usable mixer track.')
            return

        self._mixer = (mixer, track)
        logger.info('Mixer set to %s using track called %s',
                    mixer.get_factory().get_name(), track.label)

    def _select_mixer_track(self, mixer, track_label):
        # Look for track with label == MIXER_TRACK, otherwise fallback to
        # master track which is also an output.
        for track in mixer.list_tracks():
            if track_label:
                if track.label == track_label:
                    return track
            elif track.flags & (gst.interfaces.MIXER_TRACK_MASTER |
                                gst.interfaces.MIXER_TRACK_OUTPUT):
                return track

    def _setup_message_processor(self):
        bus = self._pipeline.get_bus()
        bus.add_signal_watch()
        bus.connect('message', self._on_message)

    def _on_new_source(self, element, pad):
        self._source = element.get_property('source')
        try:
            self._source.set_property('caps', self._default_caps)
        except TypeError:
            pass

    def _on_new_pad(self, source, pad, target_pad):
        if not pad.is_linked():
            if target_pad.is_linked():
                target_pad.get_peer().unlink(target_pad)
            pad.link(target_pad)

    def _on_message(self, bus, message):
        if message.type == gst.MESSAGE_EOS:
            logger.debug(u'GStreamer signalled end-of-stream. '
                'Telling backend ...')
            self._get_backend().playback.on_end_of_track()
        elif message.type == gst.MESSAGE_ERROR:
            error, debug = message.parse_error()
            logger.error(u'%s %s', error, debug)
            self.stop_playback()
        elif message.type == gst.MESSAGE_WARNING:
            error, debug = message.parse_warning()
            logger.warning(u'%s %s', error, debug)

    def _get_backend(self):
        backend_refs = ActorRegistry.get_by_class(Backend)
        assert len(backend_refs) == 1, 'Expected exactly one running backend.'
        return backend_refs[0].proxy()

    def set_uri(self, uri):
        """
        Set URI of audio to be played.

        You *MUST* call :meth:`prepare_change` before calling this method.

        :param uri: the URI to play
        :type uri: string
        """
        self._uridecodebin.set_property('uri', uri)

    def emit_data(self, capabilities, data):
        """
        Call this to deliver raw audio data to be played.

        :param capabilities: a GStreamer capabilities string
        :type capabilities: string
        :param data: raw audio data to be played
        """
        caps = gst.caps_from_string(capabilities)
        buffer_ = gst.Buffer(buffer(data))
        buffer_.set_caps(caps)
        self._source.set_property('caps', caps)
        self._source.emit('push-buffer', buffer_)

    def emit_end_of_stream(self):
        """
        Put an end-of-stream token on the pipeline. This is typically used in
        combination with :meth:`emit_data`.

        We will get a GStreamer message when the stream playback reaches the
        token, and can then do any end-of-stream related tasks.
        """
        self._source.emit('end-of-stream')

    def get_position(self):
        """
        Get position in milliseconds.

        :rtype: int
        """
        if self._pipeline.get_state()[1] == gst.STATE_NULL:
            return 0
        try:
            position = self._pipeline.query_position(gst.FORMAT_TIME)[0]
            return position // gst.MSECOND
        except gst.QueryError, e:
            logger.error('time_position failed: %s', e)
            return 0

    def set_position(self, position):
        """
        Set position in milliseconds.

        :param position: the position in milliseconds
        :type volume: int
        :rtype: :class:`True` if successful, else :class:`False`
        """
        self._pipeline.get_state() # block until state changes are done
        handeled = self._pipeline.seek_simple(gst.Format(gst.FORMAT_TIME),
            gst.SEEK_FLAG_FLUSH, position * gst.MSECOND)
        self._pipeline.get_state() # block until seek is done
        return handeled

    def start_playback(self):
        """
        Notify GStreamer that it should start playback.

        :rtype: :class:`True` if successfull, else :class:`False`
        """
        return self._set_state(gst.STATE_PLAYING)

    def pause_playback(self):
        """
        Notify GStreamer that it should pause playback.

        :rtype: :class:`True` if successfull, else :class:`False`
        """
        return self._set_state(gst.STATE_PAUSED)

    def prepare_change(self):
        """
        Notify GStreamer that we are about to change state of playback.

        This function *MUST* be called before changing URIs or doing
        changes like updating data that is being pushed. The reason for this
        is that GStreamer will reset all its state when it changes to
        :attr:`gst.STATE_READY`.
        """
        return self._set_state(gst.STATE_READY)

    def stop_playback(self):
        """
        Notify GStreamer that is should stop playback.

        :rtype: :class:`True` if successfull, else :class:`False`
        """
        return self._set_state(gst.STATE_NULL)

    def _set_state(self, state):
        """
        Internal method for setting the raw GStreamer state.

        .. digraph:: gst_state_transitions

            graph [rankdir="LR"];
            node [fontsize=10];

            "NULL" -> "READY"
            "PAUSED" -> "PLAYING"
            "PAUSED" -> "READY"
            "PLAYING" -> "PAUSED"
            "READY" -> "NULL"
            "READY" -> "PAUSED"

        :param state: State to set pipeline to. One of: `gst.STATE_NULL`,
            `gst.STATE_READY`, `gst.STATE_PAUSED` and `gst.STATE_PLAYING`.
        :type state: :class:`gst.State`
        :rtype: :class:`True` if successfull, else :class:`False`
        """
        result = self._pipeline.set_state(state)
        if result == gst.STATE_CHANGE_FAILURE:
            logger.warning('Setting GStreamer state to %s: failed',
                state.value_name)
            return False
        elif result == gst.STATE_CHANGE_ASYNC:
            logger.debug('Setting GStreamer state to %s: async',
                state.value_name)
            return True
        else:
            logger.debug('Setting GStreamer state to %s: OK',
                state.value_name)
            return True

    def get_volume(self):
        """
        Get volume level of the installed mixer.

           0 == muted.
         100 == max volume for given system.
        None == no mixer present, i.e. volume unknown.

        :rtype: int in range [0..100] or :class:`None`
        """
        if self._mixer is None:
            return None

        mixer, track = self._mixer

        volumes = mixer.get_volume(track)
        avg_volume = float(sum(volumes)) / len(volumes)

        new_scale = (0, 100)
        old_scale = (track.min_volume, track.max_volume)
        return utils.rescale(avg_volume, old=old_scale, new=new_scale)

    def set_volume(self, volume):
        """
        Set volume level of the installed mixer.

        :param volume: the volume in the range [0..100]
        :type volume: int
        :rtype: :class:`True` if successful, else :class:`False`
        """
        if self._mixer is None:
            return False

        mixer, track = self._mixer

        old_scale = (0, 100)
        new_scale = (track.min_volume, track.max_volume)

        volume = utils.rescale(volume, old=old_scale, new=new_scale)

        volumes = (volume,) * track.num_channels
        mixer.set_volume(track, volumes)

        return mixer.get_volume(track) == volumes

    def set_metadata(self, track):
        """
        Set track metadata for currently playing song.

        Only needs to be called by sources such as `appsrc` which do not
        already inject tags in pipeline, e.g. when using :meth:`emit_data` to
        deliver raw audio data to GStreamer.

        :param track: the current track
        :type track: :class:`mopidy.modes.Track`
        """
        taglist = gst.TagList()
        artists = [a for a in (track.artists or []) if a.name]

        # Default to blank data to trick shoutcast into clearing any previous
        # values it might have.
        taglist[gst.TAG_ARTIST] = u' '
        taglist[gst.TAG_TITLE] = u' '
        taglist[gst.TAG_ALBUM] = u' '

        if artists:
            taglist[gst.TAG_ARTIST] = u', '.join([a.name for a in artists])

        if track.name:
            taglist[gst.TAG_TITLE] = track.name

        if track.album and track.album.name:
            taglist[gst.TAG_ALBUM] = track.album.name

        event = gst.event_new_tag(taglist)
        self._pipeline.send_event(event)<|MERGE_RESOLUTION|>--- conflicted
+++ resolved
@@ -11,8 +11,9 @@
 from mopidy import settings, utils
 from mopidy.backends.base import Backend
 
-
-<<<<<<< HEAD
+logger = logging.getLogger('mopidy.gstreamer')
+
+
 # TODO: we might want to add some ranking to the mixers we know about?
 # TODO: move to mixers module and do from mopidy.mixers import * to install
 # elements.
@@ -150,12 +151,8 @@
     def set_record(self, track, record):
         pass
 
-
 gobject.type_register(FakeMixer)
 gst.element_register (FakeMixer, 'fakemixer', gst.RANK_MARGINAL)
-=======
-logger = logging.getLogger('mopidy.gstreamer')
->>>>>>> ceda4215
 
 
 class GStreamer(ThreadingActor):
